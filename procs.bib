@proceedings{aaai00,
  title = {Proceedings of the Seventeenth National Conference on Artificial Intelligence (AAAI'00)},
  booktitle = {Proceedings of the Seventeenth National Conference on Artificial Intelligence (AAAI'00)},
  publisher = aaaimit,
  year = {2000}
}

@proceedings{aaai02,
  title = {Proceedings of the Eighteenth National Conference on Artificial Intelligence (AAAI'02)},
  editor = {R. Dechter and M. Kearns and R. Sutton},
  booktitle = {Proceedings of the Eighteenth National Conference on Artificial Intelligence (AAAI'02)},
  publisher = {{AAAI} Press},
  year = {2002}
}

@proceedings{aaai04,
  title = {Proceedings of the Nineteenth National Conference on Artificial Intelligence (AAAI'04)},
  editor = {D. McGuinness and G. Ferguson},
  booktitle = {Proceedings of the Nineteenth National Conference on Artificial Intelligence (AAAI'04)},
  publisher = {{AAAI} Press},
  year = {2004}
}

@proceedings{aaai05,
  title = {Proceedings of the Twentieth National Conference on Artificial Intelligence (AAAI'05)},
  editor = {M. Veloso and S. Kambhampati},
  booktitle = {Proceedings of the Twentieth National Conference on Artificial Intelligence (AAAI'05)},
  publisher = {{AAAI} Press},
  year = {2005}
}

@proceedings{aaai06,
  title = {Proceedings of the Twenty-first National Conference on Artificial Intelligence (AAAI'06)},
  editor = {Y. Gil and R. Mooney},
  booktitle = {Proceedings of the Twenty-first National Conference on Artificial Intelligence (AAAI'06)},
  publisher = {{AAAI} Press},
  year = {2006}
}

@proceedings{aaai07,
  title = {Proceedings of the Twenty-second National Conference on Artificial Intelligence (AAAI'07)},
  booktitle = {Proceedings of the Twenty-second National Conference on Artificial Intelligence (AAAI'07)},
  publisher = {{AAAI} Press},
  year = {2007}
}

@proceedings{aaai08,
  title = {Proceedings of the Twenty-third National Conference on Artificial Intelligence (AAAI'08)},
  editor = {D. Fox and C. Gomes},
  booktitle = {Proceedings of the Twenty-third National Conference on Artificial Intelligence (AAAI'08)},
  publisher = {{AAAI} Press},
  year = {2008}
}

@proceedings{aaai10,
  title = {Proceedings of the Twenty-fourth National Conference on Artificial Intelligence (AAAI'10)},
  editor = {M. Fox and D. Poole},
  booktitle = {Proceedings of the Twenty-fourth National Conference on Artificial Intelligence (AAAI'10)},
  publisher = {{AAAI} Press},
  year = {2010}
}

@proceedings{aaai11,
  title = {Proceedings of the Twenty-fifth National Conference on Artificial Intelligence (AAAI'11)},
  editor = {W. Burgard and D. Roth},
  booktitle = {Proceedings of the Twenty-fifth National Conference on Artificial Intelligence (AAAI'11)},
  publisher = {{AAAI} Press},
  year = {2011}
}

@proceedings{aaai12,
  title = {Proceedings of the Twenty-sixth National Conference on Artificial Intelligence (AAAI'12)},
  editor = {J. Hoffmann and B. Selman},
  booktitle = {Proceedings of the Twenty-sixth National Conference on Artificial Intelligence (AAAI'12)},
  publisher = {{AAAI} Press},
  year = {2012}
}

@proceedings{aaai13,
  title = {Proceedings of the Twenty-seventh National Conference on Artificial Intelligence (AAAI'13)},
  editor = {M. {desJardins} and M. Littman},
  booktitle = {Proceedings of the Twenty-seventh National Conference on Artificial Intelligence (AAAI'13)},
  publisher = {{AAAI} Press},
  year = {2013}
}

@proceedings{aaai14,
  title = {Proceedings of the Twenty-eighth National Conference on Artificial Intelligence (AAAI'14)},
  editor = {C. Brodley and P. Stone},
  booktitle = {Proceedings of the Twenty-eighth National Conference on Artificial Intelligence (AAAI'14)},
  publisher = {{AAAI} Press},
  year = {2014}
}

@proceedings{aaai15,
  title = {Proceedings of the Twenty-ninth National Conference on Artificial Intelligence (AAAI'15)},
  editor = {B. Bonet and S. Koenig},
  booktitle = {Proceedings of the Twenty-ninth National Conference on Artificial Intelligence (AAAI'15)},
  publisher = {{AAAI} Press},
  year = {2015}
}

@proceedings{aaai16,
  title = {Proceedings of the Thirtieth National Conference on Artificial Intelligence (AAAI'16)},
  editor = {D. Schuurmans and M. Wellman},
  booktitle = {Proceedings of the Thirtieth National Conference on Artificial Intelligence (AAAI'16)},
  publisher = {{AAAI} Press},
  year = {2016}
}

@proceedings{aaai17,
  title = {Proceedings of the Thirty-first National Conference on Artificial Intelligence (AAAI'17)},
  editor = {P. Satinder and S. Markovitch},
  booktitle = {Proceedings of the Thirty-first National Conference on Artificial Intelligence (AAAI'17)},
  publisher = {{AAAI} Press},
  year = {2017}
}

@proceedings{aaai19,
  title = {Proceedings of the Thirty-third National Conference on Artificial Intelligence (AAAI'19)},
  editor = {P. {V}an Hentenryck and Z. Zhou},
  booktitle = {Proceedings of the Thirty-third National Conference on Artificial Intelligence (AAAI'19)},
  publisher = {{AAAI} Press},
  year = {2019}
}

@proceedings{aaai20,
  title = {Proceedings of the Thirty-fourth National Conference on Artificial Intelligence (AAAI'20)},
  booktitle = {Proceedings of the Thirty-fourth National Conference on Artificial Intelligence (AAAI'20)},
  publisher = {{AAAI} Press},
  year = {2020}
}

@proceedings{aaai21,
  title = {Proceedings of the Thirty-fifth National Conference on Artificial Intelligence (AAAI'21)},
  booktitle = {Proceedings of the Thirty-fifth National Conference on Artificial Intelligence (AAAI'21)},
  publisher = {{AAAI} Press},
  year = {2021}
}

@proceedings{aaai22,
  title = {Proceedings of the Thirty-sixth National Conference on Artificial Intelligence (AAAI'22)},
  editor = {J. Dy and S. Natarajan and M. Wooldridge},
  booktitle = {Proceedings of the Thirty-sixth National Conference on Artificial Intelligence (AAAI'22)},
  publisher = {{AAAI} Press},
  url = {https://ojs.aaai.org/index.php/AAAI/issue/view/507},
  year = {2022}
}

@proceedings{aaai23,
  title = {Proceedings of the Thirty-seventh National Conference on Artificial Intelligence (AAAI'23)},
  booktitle = {Proceedings of the Thirty-seventh National Conference on Artificial Intelligence (AAAI'23)},
  publisher = {{AAAI} Press},
  year = {2023}
}

@proceedings{aaai87,
  title = {Proceedings of the Sixth National Conference on Artificial Intelligence (AAAI'87)},
  editor = {K. Forbus and H. Shrobe},
  booktitle = {Proceedings of the Sixth National Conference on Artificial Intelligence (AAAI'87)},
  publisher = m-k,
  year = {1987}
}

@proceedings{aaai88,
  title = {Proceedings of the Seventh National Conference on Artificial Intelligence (AAAI'88)},
  editor = {H. Shrobe and T. Mitchell and R. Smith},
  booktitle = {Proceedings of the Seventh National Conference on Artificial Intelligence (AAAI'88)},
  publisher = {{AAAI} Press / The {MIT} Press},
  year = {1988}
}

@proceedings{aaai90,
  title = {Proceedings of the Eighth National Conference on Artificial Intelligence (AAAI'90)},
  editor = {H. Shrobe and T. Dietterich and W. Swartout},
  booktitle = {Proceedings of the Eighth National Conference on Artificial Intelligence (AAAI'90)},
  publisher = {{AAAI} Press},
  year = {1990}
}

@proceedings{aaai91,
  title = {Proceedings of the Ninth National Conference on Artificial Intelligence (AAAI'91)},
  editor = {T. Dean and K. McKeown},
  booktitle = {Proceedings of the Nineth National Conference on Artificial Intelligence (AAAI'91)},
  publisher = {{AAAI} Press},
  year = {1991}
}

@proceedings{aaai94,
  title = {Proceedings of the Twelfth National Conference on Artificial Intelligence (AAAI'94)},
  editor = {B. Hayes-Roth and R. Korf},
  booktitle = {Proceedings of the Twelfth National Conference on Artificial Intelligence (AAAI'94)},
  publisher = {{AAAI} Press},
  year = {1994}
}

@proceedings{aaai96,
  title = {Proceedings of the Thirteenth National Conference on Artificial Intelligence (AAAI'96)},
  editor = {W. Clancey and D. Weld},
  booktitle = {Proceedings of the Thirteenth National Conference on Artificial Intelligence (AAAI'96)},
  publisher = aaaimit,
  year = {1996}
}

@proceedings{aaai97,
  title = {Proceedings of the Fourteenth National Conference on Artificial Intelligence (AAAI'97)},
  editor = {B. Kuipers and B. Webber},
  booktitle = {Proceedings of the Fourteenth National Conference on Artificial Intelligence (AAAI'97)},
  publisher = aaaimit,
  year = {1997}
}

@proceedings{aaai98,
  title = {Proceedings of the Fifteenth National Conference on Artificial Intelligence (AAAI'98)},
  editor = {J. Mostow and C. Rich},
  booktitle = {Proceedings of the Fifteenth National Conference on Artificial Intelligence (AAAI'98)},
  publisher = aaaimit,
  year = {1998}
}

@proceedings{aaai99,
  title = {Proceedings of the Sixteenth National Conference on Artificial Intelligence (AAAI'99)},
  editor = {J. Hendler and D. Subramanian},
  booktitle = {Proceedings of the Sixteenth National Conference on Artificial Intelligence (AAAI'99)},
  publisher = aaaimit,
  year = {1999}
}

@proceedings{aamas02,
  title = {Proceedings of the First International Joint Conference on Autonomous Agents and Multiagent Systems (AAMAS'02)},
  booktitle = {Proceedings of the First International Joint Conference on Autonomous Agents and Multiagent Systems (AAMAS'02)},
  publisher = acm,
  year = {2002}
}

@proceedings{aamas06,
  title = {Proceedings of the Fifth International Joint Conference on Autonomous Agents and Multiagent Systems (AAMAS'06)},
  editor = {H. Nakashima and M. Wellman and G. Weiss and P. Stone},
  booktitle = {Proceedings of the Fifth International Joint Conference on Autonomous Agents and Multiagent Systems (AAMAS'06)},
  publisher = acm,
  year = {2006}
}

@proceedings{aamas09,
  title = {Proceedings of the Eighth International Joint Conference on Autonomous Agents and Multiagent Systems (AAMAS 2009)},
  editor = {C. Sierra and C. Castelfranchi and K. Decker and J. Sichman},
  booktitle = {Proceedings of the Eighth International Joint Conference on Autonomous Agents and Multiagent Systems (AAMAS 2009)},
  publisher = {IFAAMAS},
  year = {2009}
}

@proceedings{aamas10,
  title = {Proceedings of the Ninth International Conference on Autonomous Agents and Multiagent Systems (AAMAS'10)},
  editor = {W. van der Hoek and G. Kaminka and Y. Lesp{\'e}rance and M. Luck and S. Sen},
  booktitle = {Proceedings of the Ninth International Conference on Autonomous Agents and Multiagent Systems (AAMAS'10)},
  publisher = {IFAAMAS},
  year = {2010}
}

@proceedings{aamas12,
  title = {Proceedings of the Eleventh International Conference on Autonomous Agents and Multiagent Systems (AAMAS'12)},
  editor = {W. van der Hoek and L. Padgham and V. Conitzer and M. Winikoff},
  booktitle = {Proceedings of the Eleventh International Conference on Autonomous Agents and Multiagent Systems (AAMAS'12)},
  publisher = {IFAAMAS},
  year = {2012}
}

@proceedings{aamas16,
  title = {Proceedings of the Fifteenth International Conference on Autonomous Agents and Multiagent Systems (AAMAS'16)},
  editor = {C. Jonker and S. Marsella and J. Thangarajah and K. Tuyls},
  booktitle = {Proceedings of the Fifteenth International Conference on Autonomous Agents and Multiagent Systems (AAMAS'16)},
  publisher = acm,
  year = {2016}
}

@proceedings{aamas18,
  title = {Proceedings of the Seventeenth International Conference on Autonomous Agents and Multiagent Systems (AAMAS'18)},
  editor = {E. Andr{\'e} and S. Koenig and M. Dastani and G. Sukthankar},
  booktitle = {Proceedings of the Seventeenth International Conference on Autonomous Agents and Multiagent Systems (AAMAS'18)},
  publisher = {IFAAMAS},
  year = {2018}
}

@proceedings{aamas20,
  title = {Proceedings of the Nineteenth International Conference on Autonomous Agents and Multiagent Systems (AAMAS'20)},
  editor = {A. {E}l {Fallah Seghrouchni} and G. Sukthankar and B. An and N. Yorke{-}Smith},
  booktitle = {Proceedings of the Nineteenth International Conference on Autonomous Agents and Multiagent Systems (AAMAS'20)},
  publisher = {IFAAMAS},
  year = {2020}
}

@proceedings{aamas22,
  title = {Proceedings of the Twenty-first International Conference on Autonomous Agents and Multiagent Systems (AAMAS'22)},
  editor = {P. Faliszewski and V. Mascardi and C. Pelachaud and M. Taylor},
  booktitle = {Proceedings of the Twenty-first International Conference on Autonomous Agents and Multiagent Systems (AAMAS'22)},
  doi = {10.5555/3535850},
  publisher = {International Foundation for Autonomous Agents and Multiagent Systems {(IFAAMAS)}},
  year = {2022}
}

@proceedings{ab07,
  title = {Proceedings of the Second International Conference on Algebraic Biology (AB'07)},
  editor = {H. Anai and K. Horimoto and T. Kutsia},
  booktitle = {Proceedings of the Second International Conference on Algebraic Biology (AB'07)},
  publisher = springer,
  series = lncs,
  volume = {4545},
  year = {2007}
}

@book{ads07,
  title = {Data Streams --- Models and Algorithms},
  editor = {C. Aggarwal},
  booktitle = {Data Streams --- Models and Algorithms},
  publisher = springer,
  series = {Advances in Database Systems},
  volume = {31},
  year = {2007}
}

@proceedings{agp03,
  title = {Proceedings of the Joint Conference on Declarative Programming (AGP'03)},
  editor = {F. Buccafurri},
  booktitle = {Proceedings of the Joint Conference on Declarative Programming (AGP'03)},
  year = {2003}
}

@proceedings{ai11,
  title = {Proceedings of the Twenty-fourth Canadian Conference on Artificial Intelligence},
  editor = {C. Butz and P. Lingras},
  booktitle = {Proceedings of the Twenty-fourth Canadian Conference on Artificial Intelligence},
  publisher = springer,
  series = lncs,
  volume = {6657},
  year = {2011}
}

@proceedings{ai12,
  title = {Proceedings of the Twenty-fifth Canadian Conference on Artificial Intelligence (AI'12)},
  editor = {L. Kosseim and D. Inkpen},
  booktitle = {Proceedings of the Twenty-fifth Canadian Conference on Artificial Intelligence (AI'12)},
  publisher = springer,
  series = lncs,
  volume = {7310},
  year = {2012}
}

@proceedings{aimsa08,
  title = {Proceedings of the Thirteenth International Conference on Artificial Intelligence: Methodology, Systems, and Applications (AIMSA'08)},
  editor = {D. Dochev and M. Pistore and P. Traverso},
  booktitle = {Proceedings of the Thirteenth International Conference on Artificial Intelligence: Methodology, Systems, and Applications (AIMSA'08)},
  publisher = springer,
  series = lnai,
  volume = {5253},
  year = {2008}
}

@proceedings{aips00,
  title = {Proceedings of the Fifth International Conference on Artificial Intelligence Planning Systems (AIPS'00)},
  editor = {S. Chien and S. Kambhampati and C. Knoblock},
  booktitle = {Proceedings of the Fifth International Conference on Artificial Intelligence Planning Systems (AIPS'00)},
  publisher = {{AAAI} Press},
  year = {2000}
}

@proceedings{aips92,
  title = {Proceedings of the First International Conference on Artificial Intelligence Planning Systems (AIPS'92)},
  editor = {J. Hendler},
  booktitle = {Proceedings of the First International Conference on Artificial Intelligence Planning Systems (AIPS'92)},
  publisher = m-k,
  year = {1992}
}

@proceedings{aips98,
  title = {Proceedings of the Fourth International Conference on Artificial Intelligence Planning Systems (AIPS'98)},
  editor = {R. Simmons and M. Veloso and S. Smith},
  booktitle = {Proceedings of the Fourth International Conference on Artificial Intelligence Planning Systems (AIPS'98)},
  publisher = {{AAAI} Press},
  year = {1998}
}

@proceedings{amai04,
  title = {Proceedings of the Eighth International Symposium on Artificial Intelligence and Mathematics},
  booktitle = {Proceedings of the Eighth International Symposium on Artificial Intelligence and Mathematics},
  year = {2004}
}

@proceedings{anb10,
  title = {Proceedings of the Fourth International Conference on Algebraic and Numeric Biology (ANB'10)},
  editor = {K. Horimoto and M. Nakatsui and N. Popov},
  booktitle = {Proceedings of the Fourth International Conference on Algebraic and Numeric Biology (ANB'10)},
  publisher = springer,
  series = lncs,
  volume = {6479},
  year = {2012}
}

@proceedings{aose00,
  title = {Proceedings of the First International Workshop of Agent-Oriented Software Engineering (AOSE'00)},
  editor = {P. Ciancarini and M. Wooldridge},
  booktitle = {Proceedings of the First International Workshop of Agent-Oriented Software Engineering (AOSE'00)},
  publisher = springer,
  series = lncs,
  volume = {1957},
  year = {2001}
}

@book{ARHandbook,
  title = {Handbook of Automated Reasoning},
  editor = {A. Robinson and A. Voronkov},
  booktitle = {Handbook of Automated Reasoning},
  publisher = {Elsevier and MIT Press},
  year = {2001}
}

@proceedings{asmc22,
  title = {Proceedings of the Thirty-third Annual SEMI Advanced
Semiconductor Manufacturing Conference (ASMC'22)},
  booktitle = {Proceedings of the Thirty-third Annual SEMI Advanced
Semiconductor Manufacturing Conference (ASMC'22)},
  publisher = ieee,
  year = {2022}
}

@proceedings{asp01,
  title = {Proceedings of the AAAI Spring Symposium on Answer Set Programming (ASP'01)},
  editor = {A. Provetti and T. Son},
  booktitle = {Proceedings of the AAAI Spring Symposium on Answer Set Programming (ASP'01)},
  publisher = aaaimit,
  year = {2001}
}

@proceedings{asp03,
  title = {Proceedings of the Second International Workshop on Answer Set Programming (ASP'03)},
  editor = {M. de Vos and A. Provetti},
  booktitle = {Proceedings of the Second International Workshop on Answer Set Programming (ASP'03)},
  publisher = {CEUR Workshop Proceedings},
  volume = {78},
  year = {2003}
}

@proceedings{asp05,
  title = {Proceedings of the Third International Workshop on Answer Set Programming (ASP'05)},
  editor = {M. de Vos and A. Provetti},
  booktitle = {Proceedings of the Third International Workshop on Answer Set Programming (ASP'05)},
  publisher = {CEUR Workshop Proceedings},
  url = {http://ceur-ws.org/Vol-142},
  volume = {142},
  year = {2005}
}

@proceedings{asp07,
  title = {Proceedings of the Fourth International Workshop on Answer Set Programming (ASP'07)},
  editor = {S. Costantini and R. Watson},
  booktitle = {Proceedings of the Fourth International Workshop on Answer Set Programming (ASP'07)},
  year = {2007}
}

@proceedings{aspdac18,
  title = {Proceedings of the Twenty-third Asia and South Pacific Design Automation Conference (ASP-DAC'18)},
  editor = {Y. Shin},
  booktitle = {Proceedings of the Twenty-third Asia and South Pacific Design Automation Conference (ASP-DAC'18)},
  publisher = {{IEEE}},
  url = {http://ieeexplore.ieee.org/xpl/mostRecentIssue.jsp?punumber=8291862},
  year = {2018}
}

@proceedings{asplos00,
  title = {Proceedings of the Ninth International Conference on Architectural Support for Programming Languages and Operating Systems (ASPLOS'00)},
  editor = {L. Rudolph and A. Gupta},
  booktitle = {Proceedings of the Ninth International Conference on Architectural Support for Programming Languages and Operating Systems (ASPLOS'00)},
  publisher = acm,
  year = {2000}
}

@proceedings{aspocp09,
  title = {Proceedings of the Second Workshop on Answer Set Programming and Other Computing Paradigms
(ASPOCP'09)},
  editor = {W. Faber and J. Lee},
  booktitle = {Proceedings of the Second Workshop on Answer Set Programming and Other Computing Paradigms
(ASPOCP'09)},
  year = {2009}
}

@proceedings{aspocp12,
  title = {Proceedings of the Fifth Workshop on Answer Set Programming and Other Computing Paradigms (ASPOCP'12)},
  editor = {M. Fink and Y. Lierler},
  booktitle = {Proceedings of the Fifth Workshop on Answer Set Programming and Other Computing Paradigms (ASPOCP'12)},
  year = {2012}
}

@proceedings{aspocp13,
  title = {Proceedings of the Sixth Workshop on Answer Set Programming and Other Computing Paradigms (ASPOCP'13)},
  editor = {M. Fink and Y. Lierler},
  booktitle = {Proceedings of the Sixth Workshop on Answer Set Programming and Other Computing Paradigms (ASPOCP'13)},
  publisher = {CoRR},
  year = {2013}
}

@proceedings{aspocp14,
  title = {Proceedings of the Seventh Workshop on Answer Set Programming and Other Computing Paradigms (ASPOCP'14)},
  editor = {D. Inclezan and M. Maratea},
  booktitle = {Proceedings of the Seventh Workshop on Answer Set Programming and Other Computing Paradigms (ASPOCP'14)},
  year = {2014}
}

@proceedings{aspocp15,
  title = {Proceedings of the Eighth Workshop on Answer Set Programming and Other Computing Paradigms (ASPOCP'15)},
  editor = {D. Inclezan and M. Maratea},
  booktitle = {Proceedings of the Eighth Workshop on Answer Set Programming and Other Computing Paradigms (ASPOCP'15)},
  year = {2015}
}

@proceedings{aspocp16,
  title = {Proceedings of the Ninth Workshop on Answer Set Programming and Other Computing Paradigms (ASPOCP'16)},
  editor = {B. Bogaerts and A. Harrison},
  booktitle = {Proceedings of the Ninth Workshop on Answer Set Programming and Other Computing Paradigms (ASPOCP'16)},
  url = {https://sites.google.com/site/aspocp2016/},
  year = {2016}
}

@proceedings{aspocp17,
  title = {Proceedings of the Tenth Workshop on Answer Set Programming and Other Computing Paradigms (ASPOCP'17)},
  editor = {B. Bogaerts and A. Harrison},
  booktitle = {Proceedings of the Tenth Workshop on Answer Set Programming and Other Computing Paradigms (ASPOCP'17)},
  publisher = {{CEUR} Workshop Proceedings},
  volume = {1868},
  year = {2017}
}

@proceedings{aspocp18,
  title = {Proceedings of the Eleventh Workshop on Answer Set Programming and Other Computing Paradigms (ASPOCP'18)},
  editor = {J. Fandinno and J. Fichte},
  booktitle = {Proceedings of the Eleventh Workshop on Answer Set Programming and Other Computing Paradigms (ASPOCP'18)},
  year = {2018}
}

@proceedings{aspocp20,
  title = {Proceedings of the Thirteenth  Workshop on Answer Set Programming and Other Computing Paradigms (ASPOCP'20)},
  editor = {M. Hecher and J. Zangari},
  booktitle = {Proceedings of the Thirteenth  Workshop on Answer Set Programming and Other Computing Paradigms (ASPOCP'20)},
  year = {2020}
}

@proceedings{aspocp21,
  title = {Proceedings of the Fourteenth Workshop on Answer Set Programming and Other Computing Paradigms (ASPOCP'21)},
  booktitle = {Proceedings of the Fourteenth Workshop on Answer Set Programming and Other Computing Paradigms (ASPOCP'21)},
  year = {2021}
}

@proceedings{aspocp22,
  title = {Proceedings of the Fifteenth Workshop on Answer Set Programming and Other Computing Paradigms (ASPOCP'22)},
  booktitle = {Proceedings of the Fifteenth Workshop on Answer Set Programming and Other Computing Paradigms (ASPOCP'22)},
  publisher = {CEUR-WS.org},
  series = {{CEUR} Workshop Proceedings},
  volume = {3193},
  year = {2022}
}

@proceedings{ausai07,
  title = {Proceedings of the Twentieth Australian Joint Conference on Artificial Intelligence (AI'07)},
  editor = {M. Orgun and J. Thornton},
  booktitle = {Proceedings of the Twentieth Australian Joint Conference on Artificial Intelligence (AI'07)},
  publisher = springer,
  series = lncs,
  volume = {4830},
  year = {2007}
}

@proceedings{ausai10,
  title = {Proceedings of the Twenty-third Australasian Joint Conference on Artificial Intelligence},
  editor = {J. Li},
  booktitle = {Proceedings of the Twenty-third Australasian Joint Conference on Artificial Intelligence},
  publisher = springer,
  series = lncs,
  volume = {6464},
  year = {2011}
}

@proceedings{baader60,
  title = {Description Logic, Theory Combination, and All That - Essays Dedicated to Franz Baader on the Occasion of His 60th Birthday},
  editor = {C. Lutz and U. Sattler and C. Tinelli and A. Turhan and F. Wolter},
  booktitle = {Description Logic, Theory Combination, and All That - Essays Dedicated to Franz Baader on the Occasion of His 60th Birthday},
  publisher = springer,
  series = lncs,
  volume = {11560},
  year = {2019}
}

@proceedings{bpm14,
  title = {Proceedings of the Twelfth International Conference on Business Process Management (BPM'14)},
  editor = {S. Sadiq and P. Soffer and H. V{\"{o}}lzer},
  booktitle = {Proceedings of the Twelfth International Conference on Business Process Management (BPM'14)},
  publisher = springer,
  series = lncs,
  volume = {8659},
  year = {2014}
}

@proceedings{bpm16,
  title = {Proceedings of the Business Process Management Forum (BPM'16)},
  editor = {M. {L}a Rosa and P. Loos and O. Pastor},
  booktitle = {Proceedings of the Business Process Management Forum (BPM'16)},
  publisher = springer,
  series = {Lecture Notes in Business Information Processing},
  volume = {260},
  year = {2016}
}

@proceedings{cade09,
  title = {Proceedings of the Twenty-second International Conference on Automated Deduction (CADE'09)},
  editor = {R. Schmidt},
  booktitle = {Proceedings of the Twenty-second International Conference on Automated Deduction (CADE'09)},
  publisher = springer,
  series = lncs,
  volume = {5663},
  year = {2009}
}

@proceedings{cade11,
  title = {Proceedings of the Twenty-third International Conference on Automated Deduction (CADE'11)},
  editor = {N. Bj{\o}rner and V. Sofronie-Stokkermans},
  booktitle = {Proceedings of the Twenty-third International Conference on Automated Deduction (CADE'11)},
  publisher = springer,
  series = lncs,
  volume = {6803},
  year = {2011}
}

@proceedings{cade17,
  title = {Proceedings of the Twenty-sixth International Conference on Automated Deduction (CADE'17)},
  editor = {L. de Moura},
  booktitle = {Proceedings of the Twenty-sixth International Conference on Automated Deduction (CADE'17)},
  publisher = springer,
  series = lncs,
  volume = {10395},
  year = {2017}
}

@proceedings{cade19,
  title = {Proceedings of the Twenty-seventh International Conference on Automated Deduction (CADE'19)},
  editor = {P. Fontaine},
  booktitle = {Proceedings of the Twenty-seventh International Conference on Automated Deduction (CADE'19)},
  publisher = springer,
  series = lncs,
  volume = {11716},
  year = {2019}
}

@proceedings{cade88,
  title = {Proceedings of the Nineth International Conference on Automated Deduction (CADE'88)},
  editor = {E. Lusk and R. Overbeek},
  booktitle = {Proceedings of the Nineth International Conference on Automated Deduction (CADE'88)},
  publisher = springer,
  series = lncs,
  volume = {310},
  year = {1988}
}

@proceedings{cade90,
  title = {Proceedings of the Tenth International Conference on Automated Deduction (CADE'90)},
  editor = {M. Stickel},
  booktitle = {Proceedings of the Tenth International Conference on Automated Deduction (CADE'90)},
  publisher = springer,
  series = lncs,
  volume = {449},
  year = {1990}
}

@proceedings{cade96,
  title = {Proceedings of the Thirteenth International Conference on Automated Deduction (CADE'96)},
  editor = {M. McRobbie and J. Slaney},
  booktitle = {Proceedings of the Thirteenth International Conference on Automated Deduction (CADE'96)},
  publisher = springer,
  series = lncs,
  volume = {1104},
  year = {1996}
}

@proceedings{cade97,
  title = {Proceedings of the Fourteenth International Conference on Automated Deduction (CADE'97)},
  editor = {W. McCune},
  booktitle = {Proceedings of the Fourteenth International Conference on Automated Deduction (CADE'97)},
  publisher = springer,
  series = lncs,
  volume = {1249},
  year = {1997}
}

@proceedings{cav05,
  title = {Proceedings of the Seventeenth International Conference on Computer Aided Verification (CAV'05)},
  editor = {K. Etessami and S. Rajamani},
  booktitle = {Proceedings of the Seventeenth International Conference on Computer Aided Verification (CAV'05)},
  publisher = springer,
  series = lncs,
  volume = {3576},
  year = {2005}
}

@proceedings{cav06,
  title = {Proceedings of the Eighteenth International Conference on Computer Aided Verification (CAV'06)},
  editor = {T. Ball and R. Jones},
  booktitle = {Proceedings of the Eighteenth International Conference on Computer Aided Verification (CAV'06)},
  publisher = springer,
  series = lncs,
  volume = {4144},
  year = {2006}
}

@proceedings{cav07,
  title = {Proceedings of the Nineteenth International Conference on Computer Aided Verification (CAV'07)},
  editor = {W. Damm and H. Hermanns},
  booktitle = {Proceedings of the Nineteenth International Conference on Computer Aided Verification (CAV'07)},
  publisher = springer,
  series = lncs,
  volume = {4590},
  year = {2007}
}

@proceedings{cav10,
  title = {Proceedings of the Twenty-second International Conference on Computer Aided Verification (CAV'10)},
  editor = {T. Touili and B. Cook and P. Jackson},
  booktitle = {Proceedings of the Twenty-second International Conference on Computer Aided Verification (CAV'10)},
  publisher = springer,
  series = lncs,
  volume = {6174},
  year = {2010}
}

@proceedings{cav12,
  title = {Proceedings of the Twenty-fourth International Conference on Computer Aided Verification (CAV'12)},
  editor = {P. Madhusudan and S. Seshia},
  booktitle = {Proceedings of the Twenty-fourth International Conference on Computer Aided Verification (CAV'12)},
  publisher = springer,
  series = lncs,
  volume = {7358},
  year = {2012}
}

@proceedings{cav13,
  title = {Proceedings of the Twenty-fifth International Conference on Computer Aided Verification (CAV'13)},
  editor = {N. Sharygina and H. Veith},
  booktitle = {Proceedings of the Twenty-fifth International Conference on Computer Aided Verification (CAV'13)},
  publisher = springer,
  series = lncs,
  volume = {8044},
  year = {2013}
}

@proceedings{cent07,
  title = {Proceedings of the Workshop on Correspondence and Equivalence for Nonmonotonic Theories (CENT'07)},
  editor = {D. Pearce and A. Polleres and A. Valverde and S. Woltran},
  booktitle = {Proceedings of the Workshop on Correspondence and Equivalence for Nonmonotonic Theories (CENT'07)},
  year = {2007}
}

@proceedings{cfv07,
  title = {Proceedings of the Fourth International Workshop on Constraints in Formal Verification (CFV'07)},
  editor = {M. Velev},
  booktitle = {Proceedings of the Fourth International Workshop on Constraints in Formal Verification (CFV'07)},
  year = {2007}
}

@proceedings{charme05,
  title = {Proceedings of the Thirteenth Conference on Correct Hardware Design and Verification Methods (CHARME'05)},
  editor = {D. Borrione and W. Paul},
  booktitle = {Proceedings of the Thirteenth Conference on Correct Hardware Design and Verification Methods (CHARME'05)},
  publisher = springer,
  series = lncs,
  volume = {3725},
  year = {2005}
}

@book{ci04,
  title = {Special Issue on Preferences in Artificial Intelligence},
  editor = {J. Delgrande and J. Doyle and U. Junker and F. Rossi and T. Schaub},
  booktitle = {Special Issue on Preferences in Artificial Intelligence},
  publisher = wiley,
  series = ci,
  volume = {20(2)},
  year = {2004}
}

@proceedings{cikm06,
  title = {Proceedings of the Fifteenth International Conference on Information and Knowledge Management},
  editor = {P. Yu and V. Tsotras and E. Fox and B. Liu},
  booktitle = {Proceedings of the Fifteenth International Conference on Information and Knowledge Management},
  publisher = acm,
  year = {2006}
}

@proceedings{cikm13,
  title = {Proceedings of the Twenty-second International Conference on Information and Knowledge Management (CIKM'13)},
  editor = {Q. He and A. Iyengar and W. Nejdl and J. Pei and R. Rastogi},
  booktitle = {Proceedings of the Twenty-second International Conference on Information and Knowledge Management (CIKM'13)},
  publisher = acm,
  year = {2013}
}

@proceedings{cisis09,
  title = {Proceedings of the Third International Conference on Complex, Intelligent and Software Intensive Systems (CISIS'09)},
  editor = {L. Barolli and F. Xhafa and H. Hsu},
  booktitle = {Proceedings of the Third International Conference on Complex, Intelligent and Software Intensive Systems (CISIS'09)},
  publisher = ieee,
  year = {2009}
}

@proceedings{cisis10,
  title = {Proceedings of the Fourth International Conference on Complex, Intelligent and Software Intensive Systems (CISIS'10)},
  editor = {L. Barolli and F. Xhafa and S. Vitabile and H. Hsu},
  booktitle = {Proceedings of the Fourth International Conference on Complex, Intelligent and Software Intensive Systems (CISIS'10)},
  publisher = ieee,
  year = {2010}
}

@proceedings{cl00,
  title = {Proceedings of the First International Conference on Computational Logic (CL'00)},
  editor = {J. Lloyd and V. Dahl and U. Furbach and M. Kerber and K. Lau and C. Palamidessi and L. Pereira and Y. Sagiv and P. Stuckey},
  booktitle = {Proceedings of the First International Conference on Computational Logic (CL'00)},
  publisher = springer,
  series = lncs,
  volume = {1861},
  year = {2000}
}

@proceedings{cmsb12,
  title = {Proceedings of the Tenth International Conference on Computational Methods in Systems Biology (CMSB'12)},
  editor = {D. Gilbert and M. Heiner},
  booktitle = {Proceedings of the Tenth International Conference on Computational Methods in Systems Biology (CMSB'12)},
  publisher = springer,
  series = lncs,
  volume = {7605},
  year = {2012}
}

@proceedings{cmsb15,
  title = {Proceedings of the Thirteenth International Conference on Computational Methods in Systems Biology (CMSB'15)},
  editor = {O. Roux and J. Bourdon},
  booktitle = {Proceedings of the Thirteenth International Conference on Computational Methods in Systems Biology (CMSB'15)},
  publisher = springer,
  series = lnbi,
  volume = {9308},
  year = {2015}
}

@proceedings{cmsb18,
  title = {Proceedings of the Sixteenth International Conference on Computational Methods in Systems Biology (CMSB'18)},
  editor = {M. Ceska and D. Safr{\'a}nek},
  booktitle = {Proceedings of the Sixteenth International Conference on Computational Methods in Systems Biology (CMSB'18)},
  publisher = springer,
  series = lncs,
  volume = {11095},
  year = {2018}
}

@proceedings{cocomile12,
  title = {Proceedings of the First Workshop on Combining Constraint Solving with Mining and Learning (CoCoMile'12)},
  editor = {R. Coletta and T. Guns and B. {O}'\relax Sullivan and A. Passerini and G. Tack},
  booktitle = {Proceedings of the First Workshop on Combining Constraint Solving with Mining and Learning (CoCoMile'12)},
  year = {2012}
}

@proceedings{cogrob18,
  title = {Proceedings of the Eleventh Workshop on Cognitive Robotics (CogRob'18)},
  editor = {G. Steinbauer and A. Ferrein},
  booktitle = {Proceedings of the Eleventh Workshop on Cognitive Robotics (CogRob'18)},
  publisher = {{CEUR} Workshop Proceedings},
  url = {http://ceur-ws.org/Vol-2325},
  volume = {2325},
  year = {2019}
}

@proceedings{comma10,
  title = {Proceedings of Computational Models of Argument (COMMA'10)},
  editor = {P. Baroni and F. Cerutti and M. Giacomin and G. Simari},
  booktitle = {Proceedings of Computational Models of Argument (COMMA'10)},
  publisher = ios,
  series = {Frontiers in Artificial Intelligence and Applications},
  volume = {216},
  year = {2010}
}

@proceedings{conf14,
  title = {Proceedings of the Sixteenth International Configuration Workshop (CONF'14)},
  editor = {A. Felfernig and C. Forza and A. Haag},
  booktitle = {Proceedings of the Sixteenth International Configuration Workshop (CONF'14)},
  publisher = {{CEUR} Workshop Proceedings},
  volume = {1220},
  year = {2014}
}

@proceedings{conf15,
  title = {Proceedings of the Seventeenth International Configuration Workshop (CONF'15)},
  editor = {J. Tiihonen and A. Falkner and T. Axling},
  booktitle = {Proceedings of the Seventeenth International Configuration Workshop (CONF'15)},
  publisher = {{CEUR} Workshop Proceedings},
  volume = {1453},
  year = {2015}
}

@proceedings{conf17,
  title = {Proceedings of the Nineteenth International Configuration Workshop (CONF'17)},
  editor = {L. Zhang and A. Haag},
  booktitle = {Proceedings of the Nineteenth International Configuration Workshop (CONF'17)},
  year = {2017}
}

@proceedings{conf18,
  title = {Proceedings of the Twentieth Configuration Workshop (CONF'18)},
  editor = {A. Felfernig and J. Tiihonen and L. Hotz and M. Stettinger},
  booktitle = {Proceedings of the Twentieth Configuration Workshop (CONF'18)},
  publisher = {{CEUR} Workshop Proceedings},
  volume = {2220},
  year = {2018}
}

@proceedings{conf23,
  title = {Proceedings of the Twenty-fifth International Configuration Workshop (CONF'23)},
  editor = {J. Horcas and J. Galindo and R. Comploi{-}Taupe and L. Fuentes},
  booktitle = {Proceedings of the Twenty-fifth International Configuration Workshop (CONF'23)},
  publisher = {{CEUR} Workshop Proceedings},
  volume = {3509},
  year = {2023}
}

@proceedings{cp00,
  title = {Proceedings of the Sixth International Conference on Principles and Practice of Constraint Programming (CP'00)},
  editor = {R. Dechter},
  booktitle = {Proceedings of the Sixth International Conference on Principles and Practice of Constraint Programming (CP'00)},
  publisher = springer,
  series = lncs,
  volume = {1894},
  year = {2000}
}

@proceedings{cp01,
  title = {Proceedings of the Seventh International Conference on Principles and Practice of Constraint Programming (CP'01)},
  editor = {T. Walsh},
  booktitle = {Proceedings of the Seventh International Conference on Principles and Practice of Constraint Programming (CP'01)},
  publisher = springer,
  series = lncs,
  volume = {2239},
  year = {2001}
}

@proceedings{cp02,
  title = {Proceedings of the Eighth International Conference on Principles and Practice of Constraint Programming (CP'02)},
  editor = {P. {V}an Hentenryck},
  booktitle = {Proceedings of the Eighth International Conference on Principles and Practice of Constraint Programming (CP'02)},
  publisher = springer,
  series = lncs,
  volume = {2470},
  year = {2002}
}

@proceedings{cp03,
  title = {Proceedings of the Ninth International Conference on Principles and Practice of Constraint Programming (CP'03)},
  editor = {F. Rossi},
  booktitle = {Proceedings of the Ninth International Conference on Principles and Practice of Constraint Programming (CP'03)},
  publisher = springer,
  series = lncs,
  volume = {2833},
  year = {2003}
}

@proceedings{cp04,
  title = {Proceedings of the Tenth International Conference on Principles and Practice of Constraint Programming (CP'04)},
  editor = {M. Wallace},
  booktitle = {Proceedings of the Tenth International Conference on Principles and Practice of Constraint Programming (CP'04)},
  publisher = springer,
  series = lncs,
  volume = {3258},
  year = {2004}
}

@proceedings{cp05,
  title = {Proceedings of the Eleventh International Conference on Principles and Practice of Constraint Programming (CP'05)},
  editor = {P. van Beek},
  booktitle = {Proceedings of the Eleventh International Conference on Principles and Practice of Constraint Programming (CP'05)},
  publisher = springer,
  series = lncs,
  volume = {3709},
  year = {2005}
}

@proceedings{cp06,
  title = {Proceedings of the Twelfth International Conference on Principles and Practice of Constraint Programming (CP'06)},
  editor = {F. Benhamou},
  booktitle = {Proceedings of the Twelfth International Conference on Principles and Practice of Constraint Programming (CP'06)},
  publisher = springer,
  series = lncs,
  volume = {4204},
  year = {2006}
}

@proceedings{cp07,
  title = {Proceedings of the Thirteenth International Conference on Principles and Practice of Constraint Programming (CP'07)},
  editor = {C. Bessiere},
  booktitle = {Proceedings of the Thirteenth International Conference on Principles and Practice of Constraint Programming (CP'07)},
  publisher = springer,
  series = lncs,
  volume = {4741},
  year = {2007}
}

@proceedings{cp08,
  title = {Proceedings of the Fourteenth International Conference on Principles and Practice of Constraint Programming (CP'08)},
  editor = {P. Stuckey},
  booktitle = {Proceedings of the Fourteenth International Conference on Principles and Practice of Constraint Programming (CP'08)},
  publisher = springer,
  series = lncs,
  volume = {5202},
  year = {2008}
}

@proceedings{cp09,
  title = {Proceedings of the Fifteenth International Conference on Principles and Practice of Constraint Programming (CP'09)},
  editor = {I. Gent},
  booktitle = {Proceedings of the Fifteenth International Conference on Principles and Practice of Constraint Programming (CP'09)},
  publisher = springer,
  series = lncs,
  volume = {5732},
  year = {2009}
}

@proceedings{cp10,
  title = {Proceedings of the Sixteenth International Conference on Principles and Practice of Constraint Programming (CP'10)},
  editor = {D. Cohen},
  booktitle = {Proceedings of the Sixteenth International Conference on Principles and Practice of Constraint Programming (CP'10)},
  publisher = springer,
  series = lncs,
  volume = {6308},
  year = {2010}
}

@proceedings{cp11,
  title = {Proceedings of the Seventeenth International Conference on Principles and Practice of Constraint Programming (CP'11)},
  editor = {J. Lee},
  booktitle = {Proceedings of the Seventeenth International Conference on Principles and Practice of Constraint Programming (CP'11)},
  publisher = springer,
  series = lncs,
  volume = {6876},
  year = {2011}
}

@proceedings{cp13,
  title = {Proceedings of the Nineteenth International Conference on Principles and Practice of Constraint Programming (CP'13)},
  editor = {C. Schulte},
  booktitle = {Proceedings of the Nineteenth International Conference on Principles and Practice of Constraint Programming (CP'13)},
  publisher = springer,
  series = lncs,
  volume = {8124},
  year = {2013}
}

@proceedings{cp15,
  title = {Proceedings of the Twenty-first International Conference on Principles and Practice of Constraint Programming (CP'15)},
  editor = {G. Pesant},
  booktitle = {Proceedings of the Twenty-first International Conference on Principles and Practice of Constraint Programming (CP'15)},
  publisher = springer,
  series = lncs,
  volume = {9255},
  year = {2015}
}

@proceedings{cp19,
  title = {Proceedings of the Twenty-fifth International Conference on Principles and Practice of Constraint Programming (CP'19)},
  editor = {T. Schiex and S. de Givry},
  booktitle = {Proceedings of the Twenty-fifth International Conference on Principles and Practice of Constraint Programming (CP'19)},
  publisher = springer,
  series = lncs,
  volume = {11802},
  year = {2019}
}

@proceedings{cp21,
  title = {Proceedings of the Twenty-seventh International Conference on Principles and Practice of Constraint Programming (CP'21)},
  editor = {L. Michel},
  booktitle = {Proceedings of the Twenty-seventh International Conference on Principles and Practice of Constraint Programming (CP'21)},
  publisher = {Leibniz International Proceedings in Informatics (LIPIcs)},
  volume = {210},
  year = {2021}
}

@proceedings{cp23,
  title = {Proceedings of the Twenty-ninth International Conference on Principles and Practice of Constraint Programming (CP'23)},
  editor = {R. Yap},
  booktitle = {Proceedings of the Twenty-ninth International Conference on Principles and Practice of Constraint Programming (CP'23)},
  publisher = {Leibniz International Proceedings in Informatics (LIPIcs)},
  volume = {280},
  year = {2023}
}

@proceedings{cp95,
  title = {Proceedings of the First International Conference on Principles and Practice of Constraint Programming (CP'95)},
  editor = {U. Montanari and F. Rossi},
  booktitle = {Proceedings of the First International Conference on Principles and Practice of Constraint Programming (CP'95)},
  publisher = springer,
  series = lncs,
  volume = {976},
  year = {1995}
}

@proceedings{cp98,
  title = {Proceedings of the Fourth International Conference on Principles and Practice of Constraint Programming (CP'98)},
  editor = {M. Maher and J. Puget},
  booktitle = {Proceedings of the Fourth International Conference on Principles and Practice of Constraint Programming (CP'98)},
  doi = {10.1007/3-540-49481-2},
  publisher = springer,
  series = lncs,
  volume = {1520},
  year = {1998}
}

@proceedings{cpaior04,
  title = {Proceedings of the First Conference on Integration of AI and OR Techniques in Constraint Programming for Combinatorial Optimization Problems (CPAIOR'04)},
  editor = {J. R{\'e}gin and M. Rueher},
  booktitle = {Proceedings of the First Conference on Integration of AI and OR Techniques in Constraint Programming for Combinatorial Optimization Problems (CPAIOR'04)},
  publisher = springer,
  series = lncs,
  volume = {3011},
  year = {2004}
}

@proceedings{cpaior08,
  title = {Proceedings of the Fifth International Conference on Integration of AI and OR Techniques in Constraint Programming for Combinatorial Optimization Problems (CPAIOR'08)},
  editor = {L. Perron and M. Trick},
  booktitle = {Proceedings of the Fifth International Conference on Integration of AI and OR Techniques in Constraint Programming for Combinatorial Optimization Problems (CPAIOR'08)},
  publisher = springer,
  series = lncs,
  volume = {5015},
  year = {2008}
}

@proceedings{cpaior09,
  title = {Proceedings of the Sixth International Conference on Integration of AI and OR Techniques in Constraint Programming for Combinatorial Optimization Problems (CPAIOR'09)},
  editor = {W. van Hoeve and J. Hooker},
  booktitle = {Proceedings of the Sixth International Conference on Integration of AI and OR Techniques in Constraint Programming for Combinatorial Optimization Problems (CPAIOR'09)},
  publisher = springer,
  series = lncs,
  volume = {5547},
  year = {2009}
}

@proceedings{cpaior10,
  title = {Proceedings of the Seventh International Conference on Integration of AI and OR Techniques in Constraint Programming for Combinatorial Optimization Problems (CPAIOR'10)},
  editor = {A. Lodi and M. Milano and P. Toth},
  booktitle = {Proceedings of the Seventh International Conference on Integration of AI and OR Techniques in Constraint Programming for Combinatorial Optimization Problems (CPAIOR'10)},
  publisher = springer,
  series = lncs,
  volume = {6140},
  year = {2010}
}

@proceedings{cpaior11,
  title = {Proceedings of the Eighth International Conference on Integration of {AI} and {OR} Techniques in Constraint Programming for Combinatorial Optimization Problems (CPAIOR'11)},
  editor = {T. Achterberg and C. Beck},
  booktitle = {Proceedings of the Eighth International Conference on Integration of {AI} and {OR} Techniques in Constraint Programming for Combinatorial Optimization Problems (CPAIOR'11)},
  publisher = springer,
  series = lncs,
  volume = {6697},
  year = {2011}
}

@proceedings{cpaior15,
  title = {Proceedings of the Twelfth International Conference on Integration of {AI} and {OR} Techniques in Constraint Programming for Combinatorial Optimization Problems (CPAIOR'15)},
  editor = {L. Michel},
  booktitle = {Proceedings of the Twelfth International Conference on Integration of {AI} and {OR} Techniques in Constraint Programming for Combinatorial Optimization Problems (CPAIOR'15)},
  publisher = springer,
  series = lncs,
  volume = {9075},
  year = {2015}
}

@book{CPHandbook,
  title = {Handbook of Constraint Programming},
  editor = {F. Rossi and P. van Beek and T. Walsh},
  booktitle = {Handbook of Constraint Programming},
  publisher = elsevier,
  year = {2006}
}

@proceedings{cs05,
  title = {Proceedings of the Seventh International Symposium on Logical Formalizations of Commonsense Reasoning},
  editor = {S. McIlraith and P. Peppas and M. Thielscher},
  booktitle = {Proceedings of the Seventh International Symposium on Logical Formalizations of Commonsense Reasoning},
  organization = {Fakult{\"a}t Informatik, TU Dresden},
  year = {2005}
}

@proceedings{cs07,
  title = {Proceedings of the Eighth International Symposium on Logical Formalizations of Commonsense Reasoning},
  editor = {E. Amir and V. Lifschitz and R. Miller},
  booktitle = {Proceedings of the Eighth International Symposium on Logical Formalizations of Commonsense Reasoning},
  publisher = aaai,
  year = {2007}
}

@proceedings{cspsat12,
  title = {Proceedings of the Second International Workshop on the Cross-Fertilization Between {CSP} and {SAT} (CSPSAT'12)},
  editor = {Y. Ben-Haim and Y. Naveh},
  booktitle = {Proceedings of the Second International Workshop on the Cross-Fertilization Between {CSP} and {SAT} (CSPSAT'12)},
  year = {2012}
}

@proceedings{dac01,
  title = {Proceedings of the Thirty-eighth Conference on Design Automation (DAC'01)},
  booktitle = {Proceedings of the Thirty-eighth Conference on Design Automation (DAC'01)},
  publisher = acm,
  year = {2001}
}

@proceedings{dac07,
  title = {Proceedings of the Forty-fourth Conference on Design Automation (DAC'07)},
  booktitle = {Proceedings of the Forty-fourth Conference on Design Automation (DAC'07)},
  publisher = {IEEE Press},
  year = {2007}
}

@proceedings{dalt04,
  title = {Proceedings of the Second International Workshop on Declarative Agent Languages and Technologies (DALT'04)},
  editor = {J. Leite and A. Omicini and P. Torroni and P. Yolum},
  booktitle = {Proceedings of the Second International Workshop on Declarative Agent Languages and Technologies (DALT'04)},
  publisher = springer,
  series = lncs,
  volume = {3476},
  year = {2005}
}

@proceedings{damp10,
  title = {Proceedings of the POPL 2010 Workshop on Declarative Aspects of Multicore Programming (DAMP'10)},
  editor = {L. Petersen and E. Pontelli},
  booktitle = {Proceedings of the POPL 2010 Workshop on Declarative Aspects of Multicore Programming (DAMP'10)},
  publisher = acm,
  year = {2010}
}

@proceedings{datalog10,
  title = {Proceedings of the First International Workshop on Datalog},
  editor = {O. de Moor and G. Gottlob and T. Furche and A. Sellers},
  booktitle = {Proceedings of the First International Workshop on Datalog},
  publisher = springer,
  series = lncs,
  volume = {6702},
  year = {2011}
}

@proceedings{datalog12,
  title = {Proceedings of the Second International Workshop on Datalog},
  editor = {P. Barcel{\'o} and R. Pichler},
  booktitle = {Proceedings of the Second International Workshop on Datalog},
  publisher = springer,
  series = lncs,
  volume = {7494},
  year = {2012}
}

@proceedings{datalog19,
  title = {Proceedings of the Third International Workshop on Datalog},
  editor = {M. Alviano and A. Pieris},
  booktitle = {Proceedings of the Third International Workshop on Datalog},
  publisher = {{CEUR} Workshop Proceedings},
  volume = {2368},
  year = {2019}
}

@proceedings{date03,
  title = {Proceedings of the Sixth Conference on Design, Automation and Test in Europe (DATE'03)},
  booktitle = {Proceedings of the Sixth Conference on Design, Automation and Test in Europe (DATE'03)},
  publisher = ieee,
  year = {2003}
}

@proceedings{date06,
  title = {Proceedings of the Ninth Conference on Design, Automation and Test in Europe (DATE'06)},
  editor = {G. Gielen},
  booktitle = {Proceedings of the Ninth Conference on Design, Automation and Test in Europe (DATE'06)},
  year = {2006}
}

@proceedings{date08,
  title = {Proceedings of the Eleventh Conference on Design, Automation and Test in Europe (DATE'08)},
  booktitle = {Proceedings of the Eleventh Conference on Design, Automation and Test in Europe (DATE'08)},
  publisher = ieee,
  year = {2008}
}

@proceedings{date15,
  title = {Proceedings of the Eighteenth Conference on Design, Automation and Test in Europe (DATE'15)},
  editor = {W. Nebel and D. Atienza},
  booktitle = {Proceedings of the Eighteenth Conference on Design, Automation and Test in Europe (DATE'15)},
  publisher = acm,
  year = {2015}
}

@proceedings{date17,
  title = {Proceedings of the Twentieth Conference on Design, Automation and Test in Europe (DATE'17)},
  editor = {D. Atienza and G. {D}i Natale},
  booktitle = {Proceedings of the Twentieth Conference on Design, Automation and Test in Europe (DATE'17)},
  publisher = ieee,
  year = {2017}
}

@proceedings{date18,
  title = {Proceedings of the Twenty-first Conference on Design, Automation and Test in Europe (DATE'18)},
  editor = {J. Madsen and A. Coskun},
  booktitle = {Proceedings of the Twenty-first Conference on Design, Automation and Test in Europe (DATE'18)},
  publisher = ieee,
  year = {2018}
}

@proceedings{date99,
  title = {Proceedings of the Second Conference on Design, Automation and Test in Europe (DATE'99)},
  booktitle = {Proceedings of the Second Conference on Design, Automation and Test in Europe (DATE'99)},
  publisher = ieee,
  year = {1999}
}

@proceedings{ddecs11,
  title = {Proceedings of the 14th International Symposium on the Design and Diagnostics of Electronic Circuits and Systems (DDECS'11)},
  booktitle = {Proceedings of the 14th International Symposium on the Design and Diagnostics of Electronic Circuits and Systems (DDECS'11)},
  publisher = ieee,
  year = {2011}
}

@book{DeclarativeLP,
  title = {Declarative Logic Programming: Theory, Systems, and Applications},
  editor = {M. Kifer and Y. Liu},
  publisher = {{ACM} / Morgan {\&} Claypool},
  year = {2018}
}

@book{DLHandbook,
  title = {The Description Logic Handbook: Theory, Implementation, and Applications},
  editor = {F. Baader and D. Calvanese and D. McGuinness and D. Nardi and P. Patel-Schneider},
  booktitle = {The Description Logic Handbook: Theory, Implementation, and Applications},
  publisher = cup,
  year = {2003}
}

@proceedings{ecai00,
  title = {Proceedings of the Fourteenth European Conference on Artificial Intelligence (ECAI'00)},
  editor = {W. Horn},
  booktitle = {Proceedings of the Fourteenth European Conference on Artificial Intelligence (ECAI'00)},
  publisher = {IOS Press},
  year = {2000}
}

@proceedings{ecai02,
  title = {Proceedings of the Fifteenth Eureopean Conference on Artificial Intelligence (ECAI'02)},
  editor = {F. van Harmelen},
  booktitle = {Proceedings of the Fifteenth Eureopean Conference on Artificial Intelligence (ECAI'02)},
  publisher = {IOS Press},
  year = {2002}
}

@proceedings{ecai04,
  title = {Proceedings of the Sixteenth Eureopean Conference on Artificial Intelligence (ECAI'04)},
  editor = {R. {L{\'o}pez de M{\'a}ntaras} and L. Saitta},
  booktitle = {Proceedings of the Sixteenth Eureopean Conference on Artificial Intelligence (ECAI'04)},
  publisher = {IOS Press},
  year = {2004}
}

@proceedings{ecai06,
  title = {Proceedings of the Seventeenth European Conference on Artificial Intelligence (ECAI'06)},
  editor = {G. Brewka and S. Coradeschi and A. Perini and P. Traverso},
  booktitle = {Proceedings of the Seventeenth European Conference on Artificial Intelligence (ECAI'06)},
  publisher = {IOS Press},
  year = {2006}
}

@proceedings{ecai08,
  title = {Proceedings of the Eighteenth European Conference on Artificial Intelligence (ECAI'08)},
  editor = {M. Ghallab and C. Spyropoulos and N. Fakotakis and N. Avouris},
  booktitle = {Proceedings of the Eighteenth European Conference on Artificial Intelligence (ECAI'08)},
  publisher = {IOS Press},
  year = {2008}
}

@proceedings{ecai10,
  title = {Proceedings of the Nineteenth European Conference on Artificial Intelligence (ECAI'10)},
  editor = {H. Coelho and R. Studer and M. Wooldridge},
  booktitle = {Proceedings of the Nineteenth European Conference on Artificial Intelligence (ECAI'10)},
  publisher = {IOS Press},
  year = {2010}
}

@proceedings{ecai12,
  title = {Proceedings of the Twentieth European Conference on Artificial Intelligence (ECAI'12)},
  editor = {L. {D}e Raedt and C. Bessiere and D. Dubois and P. Doherty and P. Frasconi and F. Heintz and P. Lucas},
  booktitle = {Proceedings of the Twentieth European Conference on Artificial Intelligence (ECAI'12)},
  publisher = {IOS Press},
  year = {2012}
}

@proceedings{ecai14,
  title = {Proceedings of the Twenty-first European Conference on Artificial Intelligence (ECAI'14)},
  editor = {T. Schaub and G. Friedrich and B. {O}'\relax Sullivan},
  booktitle = {Proceedings of the Twenty-first European Conference on Artificial Intelligence (ECAI'14)},
  publisher = {IOS Press},
  year = {2014}
}

@proceedings{ecai16,
  title = {Proceedings of the Twenty-second European Conference on Artificial Intelligence (ECAI'16)},
  editor = {G. Kaminka and M. Fox and P. Bouquet and E. H{\"u}llermeier and V. Dignum and F. Dignum and F. van Harmelen},
  booktitle = {Proceedings of the Twenty-second European Conference on Artificial Intelligence (ECAI'16)},
  publisher = {IOS Press},
  year = {2016}
}

@proceedings{ecai20,
  title = {Proceedings of the Twenty-fourth European Conference on Artificial Intelligence (ECAI'20)},
  editor = {G. {D}e Giacomo and A. Catal{\'a} and B. Dilkina and M. Milano and S. Barro and A. Bugar{\'{\i}}n and J. Lang},
  booktitle = {Proceedings of the Twenty-fourth European Conference on Artificial Intelligence (ECAI'20)},
  publisher = ios,
  year = {2020}
}

@proceedings{ecai24,
  title = {Proceedings of the Twenty-seventh European Conference on Artificial Intelligence (ECAI'24)},
  editor = {U. Endriss and F. Melo and K. Bach and A. Bugar{\'{\i}}n Diz and J. Alonso Moral and S. Barro and F. Heintz},
  booktitle = {Proceedings of the Twenty-seventh European Conference on Artificial Intelligence (ECAI'24)},
  publisher = ios,
  year = {2024}
}

@proceedings{ecai88,
  title = {Proceedings of the Eighth European Conference on Artificial Intelligence (ECAI'92)},
  editor = {Y. Kodratoff},
  booktitle = {Proceedings of the Eighth European Conference on Artificial Intelligence (ECAI'92)},
  publisher = pitman,
  year = {1988}
}

@proceedings{ecai92,
  title = {Proceedings of the Tenth European Conference on Artificial Intelligence (ECAI'92)},
  editor = {B. Neumann},
  booktitle = {Proceedings of the Tenth European Conference on Artificial Intelligence (ECAI'92)},
  publisher = wiley,
  year = {1992}
}

@proceedings{ecai96,
  title = {Proceedings of the Twelfth European Conference on Artificial Intelligence (ECAI'96)},
  editor = {W. Wahlster},
  booktitle = {Proceedings of the Twelfth European Conference on Artificial Intelligence (ECAI'96)},
  publisher = wiley,
  year = {1996}
}

@proceedings{eccb-posters10,
  title = {Poster Proceedings of the Ninth European Conference on Computational Biology (ECCB'10)},
  editor = {J. Vilo and Z. Yakhini},
  booktitle = {Poster Proceedings of the Ninth European Conference on Computational Biology (ECCB'10)},
  year = {2010}
}

@proceedings{ecp97,
  title = {Proceedings of the Fourth European Conference on Planning (ECP'97)},
  editor = {S. Steel and R. Alami},
  booktitle = {Proceedings of the Fourth European Conference on Planning (ECP'97)},
  publisher = springer,
  series = lncs,
  volume = {1348},
  year = {1997}
}

@proceedings{ecp99,
  title = {Proceedings of the Fifth European Conference on Planning (ECP'99)},
  editor = {S. Biundo and M. Fox},
  booktitle = {Proceedings of the Fifth European Conference on Planning (ECP'99)},
  publisher = springer,
  series = lncs,
  volume = {1809},
  year = {2000}
}

@proceedings{ecsqaru07,
  title = {Proceedings of the Ninth European Conference on Symbolic and Quantitative Approaches to Reasoning with Uncertainty (ECSQARU'07)},
  editor = {K. Mellouli},
  booktitle = {Proceedings of the Ninth European Conference on Symbolic and Quantitative Approaches to Reasoning with Uncertainty (ECSQARU'07)},
  publisher = springer,
  series = lnai,
  volume = {4724},
  year = {2007}
}

@proceedings{ecsqaru95,
  title = {Proceedings of the Third European Conference on Symbolic and Quantitative Approaches to Reasoning and Uncertainty (ECSQARU'95)},
  editor = {C. Froidevaux and J. Kohlas},
  booktitle = {Proceedings of the Third European Conference on Symbolic and Quantitative Approaches to Reasoning and Uncertainty (ECSQARU'95)},
  publisher = springer,
  series = lnai,
  volume = {946},
  year = {1995}
}

@book{EncyclopediaDB,
  title = {Encyclopedia of Database Systems},
  editor = {L. Liu and M. {\"O}zsu},
  booktitle = {Encyclopedia of Database Systems},
  publisher = springer,
  year = {2009}
}

@proceedings{epia01,
  title = {Proceedings of the Tenth Portuguese Conference on Artificial Intelligence (EPIA'01)},
  editor = {P. Brazdil and A. Jorge},
  booktitle = {Proceedings of the Tenth Portuguese Conference on Artificial Intelligence (EPIA'01)},
  publisher = springer,
  series = lncs,
  volume = {2258},
  year = {2001}
}

@proceedings{epia19,
  title = {Proceedings of the Nineteenth {EPIA} Conference on Artificial Intelligence, (EPIA'19)},
  editor = {P. Oliveira and P. Novais and L. Reis},
  booktitle = {Proceedings of the Nineteenth {EPIA} Conference on Artificial Intelligence, (EPIA'19)},
  publisher = springer,
  series = lncs,
  volume = {11805},
  year = {2019}
}

@proceedings{epia99,
  title = {Proceedings of the Ninth Portuguese Conference on Artificial Intelligence (EPIA'99)},
  editor = {P. Barahona and J. Alferes},
  booktitle = {Proceedings of the Ninth Portuguese Conference on Artificial Intelligence (EPIA'99)},
  publisher = springer,
  series = lncs,
  volume = {1695},
  year = {1999}
}

@proceedings{eswc10,
  title = {Proceedings of the Seventh Extended Semantic Web Conference (ESWC'10)},
  editor = {L. Aroyo and G. Antoniou and E. Hyv{\"o}nen and A. Teije and H. Stuckenschmidt and L. Cabral and T. Tudorache},
  booktitle = {Proceedings of the Seventh Extended Semantic Web Conference (ESWC'10)},
  publisher = springer,
  series = lncs,
  volume = {6088},
  year = {2010}
}

@proceedings{ewcg06,
  title = {Proceedings of the Twenty-second European Workshop on Computational Geometry (EWCG'06)},
  booktitle = {Proceedings of the Twenty-second European Workshop on Computational Geometry (EWCG'06)},
  year = {2006}
}

@proceedings{fisowe93a,
  title = {Proceedings of the Workshop on Executable Modal and Temporal Logics},
  editor = {M. Fisher and R. Owens},
  booktitle = {Proceedings of the Workshop on Executable Modal and Temporal Logics},
  publisher = springer,
  series = lncs,
  volume = {897},
  year = {1995}
}

@proceedings{flops08,
  title = {Proceedings of the Ninth International Symposium on Functional and Logic Programming (FLOPS'08)},
  editor = {J. Garrigue and M. Hermenegildo},
  booktitle = {Proceedings of the Ninth International Symposium on Functional and Logic Programming (FLOPS'08)},
  publisher = springer,
  series = lncs,
  volume = {4989},
  year = {2008}
}

@proceedings{fmcad00,
  title = {Proceedings of the Third International Conference on Formal Methods in Computer-Aided Design (FMCAD'00)},
  editor = {W. Hunt and S. Johnson},
  booktitle = {Proceedings of the Third International Conference on Formal Methods in Computer-Aided Design (FMCAD'00)},
  publisher = springer,
  series = lncs,
  volume = {1954},
  year = {2000}
}

@proceedings{fmcad04,
  title = {Proceedings of the Fifth International Conference on Formal Methods in Computer-Aided Design (FMCAD'04)},
  editor = {A. Hu and A. Martin},
  booktitle = {Proceedings of the Fifth International Conference on Formal Methods in Computer-Aided Design (FMCAD'04)},
  publisher = springer,
  series = lncs,
  volume = {3312},
  year = {2004}
}

@proceedings{fmcad15,
  title = {Proceedings of the Fifteenth International Conference on Formal Methods in Computer-Aided Design (FMCAD'15)},
  editor = {R. Kaivola and T. Wahl},
  booktitle = {Proceedings of the Fifteenth International Conference on Formal Methods in Computer-Aided Design (FMCAD'15)},
  publisher = ieee,
  year = {2015}
}

@proceedings{focs03,
  title = {Proceedings of the Forty-fourth Symposium on Foundations of Computer Science (FOCS'03)},
  booktitle = {Proceedings of the Forty-fourth Symposium on Foundations of Computer Science (FOCS'03)},
  publisher = ieee,
  year = {2003}
}

@proceedings{focs77,
  title = {Proceedings of the Eight-teenth Symposium on Foundations of Computer Science (FOCS'77)},
  booktitle = {Proceedings of the Eight-teenth Symposium on Foundations of Computer Science (FOCS'77)},
  publisher = ieee,
  year = {1977}
}

@proceedings{foiks08,
  title = {Proceedings of the Fifth International Symposium on Foundations of Information and Knowledge Systems (FoIKS'08)},
  editor = {S. Hartmann and G. Kern-Isberner},
  booktitle = {Proceedings of the Fifth International Symposium on Foundations of Information and Knowledge Systems (FoIKS'08)},
  publisher = springer,
  series = lncs,
  volume = {4932},
  year = {2008}
}

@proceedings{foiks20,
  title = {Proceedings of the Eleventh International Symposium on Foundations of Information and Knowledge Systems (FoIKS'20)},
  editor = {S. Hartmann and G. Kern-Isberner},
  booktitle = {Proceedings of the Fifth International Symposium on Foundations of Information and Knowledge Systems (FoIKS'20)},
  publisher = springer,
  series = lncs,
  volume = {12012},
  year = {2020}
}

@book{fpm14,
  title = {Frequent Pattern Mining},
  editor = {C. Aggarwal and J. Han},
  booktitle = {Frequent Pattern Mining},
  publisher = springer,
  year = {2014}
}

@proceedings{fqas09,
  title = {Proceedings of the Eighth International Conference on Flexible Query Answering Systems (FQAS'09)},
  editor = {T. Andreasen and R. Yager and H. Bulskov and H. Christiansen and H. Larsen},
  booktitle = {Proceedings of the Eighth International Conference on Flexible Query Answering Systems (FQAS'09)},
  publisher = springer,
  series = lncs,
  volume = {5822},
  year = {2009}
}

@proceedings{frocos96,
  title = {Proceedings of the First International Workshop on Frontiers of Combining Systems (FroCoS'96)},
  editor = {F. Baader and K. Schulz},
  publisher = kluwer,
  series = {Applied Logic Series},
  volume = {3},
  year = {1996}
}

@proceedings{fsttcs08,
  title = {IARCS Annual Conference on Foundations of Software Technology and Theoretical Computer Science (FSTTCS'08)},
  editor = {R. Hariharan and M. Mukund and V. Vinay},
  booktitle = {IARCS Annual Conference on Foundations of Software Technology and Theoretical Computer Science (FSTTCS'08)},
  publisher = {Schloss Dagstuhl--Leibniz-Zentrum fuer Informatik},
  series = {Leibniz International Proceedings in Informatics (LIPIcs)},
  volume = {2},
  year = {2008}
}

@proceedings{gb60,
  title = {Advances in Knowledge Representation, Logic Programming, and Abstract Argumentation: Essays Dedicated to {G}erhard {B}rewka on the Occasion of His 60th Birthday},
  editor = {T. Eiter and H. Strass and M. Truszczy{\'n}ski and S. Woltran},
  booktitle = {Advances in Knowledge Representation, Logic Programming, and Abstract Argumentation: Essays Dedicated to {G}erhard {B}rewka on the Occasion of His 60th Birthday},
  publisher = springer,
  series = lnai,
  volume = {9060},
  year = {2015}
}

@proceedings{gd04,
  title = {Proceedings of the Twelfth International Symposium on Graph Drawing (GD'04)},
  editor = {J. Pach},
  booktitle = {Proceedings of the Twelfth International Symposium on Graph Drawing (GD'04)},
  publisher = springer,
  series = lncs,
  volume = {3383},
  year = {2004}
}

@proceedings{gecco02,
  title = {Proceedings of the Fourth Annual Conference on Genetic and Evolutionary Computation (GECCO'02)},
  editor = {M. Kaufmann},
  booktitle = {Proceedings of the Fourth Annual Conference on Genetic and Evolutionary Computation (GECCO'02)},
  publisher = acm,
  year = {2002}
}

@proceedings{gecco09,
  title = {Proceedings of the Eleventh Annual Conference on Genetic and Evolutionary Computation (GECCO'09)},
  editor = {F. Rothlauf},
  booktitle = {Proceedings of the Eleventh Annual Conference on Genetic and Evolutionary Computation (GECCO'09)},
  publisher = acm,
  year = {2009}
}

@proceedings{gecco23,
  title = {Proceedings of the Genetic and Evolutionary Computation Conference (GECCO'23)},
  editor = {S. Silva and L. Paquete},
  booktitle = {Proceedings of the Genetic and Evolutionary Computation Conference (GECCO'23)},
  publisher = acm,
  year = {2023}
}

@proceedings{gttv11,
  title = {Proceedings of the First Workshop on Grounding and Transformation for Theories with Variables (GTTV'11)},
  editor = {P. Cabalar and D. Mitchell and D. Pearce and E. Ternovska},
  booktitle = {Proceedings of the First Workshop on Grounding and Transformation for Theories with Variables (GTTV'11)},
  year = {2011}
}

@proceedings{gttv13,
  title = {Proceedings of the Second Workshop on Grounding and Transformation for Theories with Variables (GTTV'13)},
  editor = {D. Pearce and S. Tasharrofi and E. Ternovska and C. Vidal},
  booktitle = {Proceedings of the Second Workshop on Grounding and Transformation for Theories with Variables (GTTV'13)},
  year = {2013}
}

@proceedings{gttv15,
  title = {Proceedings of the Third Workshop on Grounding, Transforming, and Modularizing Theories with Variables (GTTV'15)},
  editor = {M. Denecker and T. Janhunen},
  booktitle = {Proceedings of the Third Workshop on Grounding, Transforming, and Modularizing Theories with Variables (GTTV'15)},
  year = {2015}
}

@proceedings{gurevich70,
  title = {Fields of Logic and Computation, Essays Dedicated to Yuri Gurevich on the Occasion of His 70th Birthday},
  editor = {A. Blass and N. Dershowitz and W. Reisig},
  booktitle = {Fields of Logic and Computation, Essays Dedicated to Yuri Gurevich on the Occasion of His 70th Birthday},
  publisher = springer,
  series = lncs,
  volume = {6300},
  year = {2010}
}

@proceedings{gurevich80,
  title = {Fields of Logic and Computation {III}, Essays Dedicated to Yuri Gurevich on the Occasion of His 80th Birthday},
  editor = {A. Blass and P. Cegielski and N. Dershowitz and M. Droste and B. Finkbeiner},
  booktitle = {Fields of Logic and Computation {III}, Essays Dedicated to Yuri Gurevich on the Occasion of His 80th Birthday},
  publisher = springer,
  series = lncs,
  volume = {12180},
  year = {2020}
}

@proceedings{hvc05,
  title = {Proceedings of the First Haifa Verification Conference (HVC'05)},
  editor = {S. Ur and E. Bin and Y. Wolfsthal},
  booktitle = {Proceedings of the First Haifa Verification Conference (HVC'05)},
  publisher = springer,
  series = lncs,
  volume = {3875},
  year = {2006}
}

@proceedings{iat09,
  title = {Proceedings of the IEEE/WIC/ACM International Conference on Intelligent Agent Technology (IAT'09)},
  booktitle = {Proceedings of the IEEE/WIC/ACM International Conference on Intelligent Agent Technology (IAT'09)},
  publisher = ieee,
  year = {2009}
}

@proceedings{icaart22,
  title = {Proceedings of the Fourteenth International Conference on Agents and Artificial Intelligence (ICAART'22)},
  editor = {A. Rocha and L. Steels and H. {van den Herik}},
  booktitle = {Proceedings of the Fourteenth International Conference on Agents and Artificial Intelligence (ICAART'22)},
  publisher = {{SciTePress}},
  year = {2022}
}

@proceedings{icaart23,
  title = {Proceedings of the Fifteenth International Conference on Agents and Artificial Intelligence (ICAART'23)},
  editor = {A. Rocha and L. Steels and J. van den Herik},
  booktitle = {Proceedings of the Fifteenth International Conference on Agents and Artificial Intelligence (ICAART'23)},
  doi = {10.5220/0000170600003393},
  publisher = {{SciTePress}},
  year = {2023}
}

@proceedings{icaart24,
  title = {Proceedings of the Sixteenth International Conference on Agents and Artificial Intelligence (ICAART'24)},
  editor = {A. Rocha and L. Steels and H. {Jaap van den Herik}},
  booktitle = {Proceedings of the Sixteenth International Conference on Agents and Artificial Intelligence (ICAART'24)},
  publisher = {{SciTePress}},
  url = {https://www.scitepress.org/ProceedingsDetails.aspx?ID=7POrHKUPtlI=},
  year = {2024}
}

@proceedings{icaps03,
  title = {Proceedings of the Thirteenth International Conference on Automated Planning and Scheduling (ICAPS'03)},
  editor = {E. Giunchiglia and N. Muscettola and D. Nau},
  booktitle = {Proceedings of the Thirteenth International Conference on Automated Planning and Scheduling (ICAPS'03)},
  publisher = {{AAAI} Press},
  year = {2003}
}

@proceedings{icaps04,
  title = {Proceedings of the Fourteenth International Conference on Automated Planning and Scheduling (ICAPS'04)},
  editor = {S. Zilberstein and J. Koehler and S. Koenig},
  booktitle = {Proceedings of the Fourteenth International Conference on Automated Planning and Scheduling (ICAPS'04)},
  publisher = {{AAAI} Press},
  year = {2004}
}

@proceedings{icaps07,
  title = {Proceedings of the Seventeenth International Conference on Automated Planning and Scheduling (ICAPS'07)},
  editor = {M. Boddy and M. Fox and S. Thi{\'e}baux},
  booktitle = {Proceedings of the Seventeenth International Conference on Automated Planning and Scheduling (ICAPS'07)},
  publisher = {{AAAI} Press},
  year = {2007}
}

@proceedings{icaps08,
  title = {Proceedings of the Eighteenth International Conference on Automated Planning and Scheduling (ICAPS'08)},
  editor = {J. Rintanen and B. Nebel and J. Beck and E. Hansen},
  booktitle = {Proceedings of the Eighteenth International Conference on Automated Planning and Scheduling (ICAPS'08)},
  publisher = {{AAAI} Press},
  year = {2008}
}

@proceedings{icaps09,
  title = {Proceedings of the Nineteenth International Conference on Automated Planning and Scheduling (ICAPS'09)},
  editor = {A. Gerevini and A. Howe and A. Cesta and I. Refanidis},
  booktitle = {Proceedings of the Nineteenth International Conference on Automated Planning and Scheduling (ICAPS'09)},
  publisher = {{AAAI} Press},
  year = {2009}
}

@proceedings{icaps10,
  title = {Proceedings of the Twentieth International Conference on Automated Planning and Scheduling (ICAPS'10)},
  editor = {R. Brafman and H. Geffner and J. Hoffmann and H. Kautz},
  booktitle = {Proceedings of the Twentieth International Conference on Automated Planning and Scheduling (ICAPS'10)},
  publisher = {{AAAI} Press},
  year = {2010}
}

@proceedings{icaps11,
  title = {Proceedings of the Twenty-first International Conference on Automated Planning and Scheduling (ICAPS'11)},
  editor = {F. Bacchus and C. Domshlak and S. Edelkamp and M. Helmert},
  booktitle = {Proceedings of the Twenty-first International Conference on Automated Planning and Scheduling (ICAPS'11)},
  publisher = {{AAAI} Press},
  year = {2011}
}

@proceedings{icaps12,
  title = {Proceedings of the Twenty-second International Conference on Automated Planning and Scheduling (ICAPS'12)},
  editor = {L. McCluskey and B. Williams and J. Silva and B. Bonet},
  booktitle = {Proceedings of the Twenty-second International Conference on Automated Planning and Scheduling (ICAPS'12)},
  publisher = {{AAAI} Press},
  year = {2012}
}

@proceedings{icaps14,
  title = {Proceedings of the Twenty-fourth International Conference on Automated Planning and Scheduling (ICAPS'14)},
  editor = {S. Chien and M. Do and A. Fern and W. Ruml},
  booktitle = {Proceedings of the Twenty-fourth International Conference on Automated Planning and Scheduling (ICAPS'14)},
  publisher = {{AAAI} Press},
  year = {2014}
}

@proceedings{icaps15,
  title = {Proceedings of the Twenty-fifth International Conference on Automated Planning and Scheduling (ICAPS'15)},
  editor = {R. Brafman and C. Domshlak and P. Haslum and S. Zilberstein},
  booktitle = {Proceedings of the Twenty-fifth International Conference on Automated Planning and Scheduling (ICAPS'15)},
  publisher = {{AAAI} Press},
  year = {2015}
}

@proceedings{icaps16,
  title = {Proceedings of the Twenty-sixth International Conference on Automated Planning and Scheduling (ICAPS'16)},
  editor = {A. Coles and A. Coles and S. Edelkamp and D. Magazzeni and S. Sanner},
  booktitle = {Proceedings of the Twenty-sixth International Conference on Automated Planning and Scheduling (ICAPS'16)},
  publisher = {{AAAI} Press},
  year = {2016}
}

@proceedings{icaps17,
  title = {Proceedings of the Twenty-seventh International Conference on Automated Planning and Scheduling (ICAPS'17)},
  editor = {L. Barbulescu and J. Frank and Mausam and S. Smith},
  booktitle = {Proceedings of the Twenty-seventh International Conference on Automated Planning and Scheduling (ICAPS'17)},
  publisher = {{AAAI} Press},
  year = {2017}
}

@proceedings{icaps18,
  title = {Proceedings of the Twenty-eighth International Conference on Automated Planning and Scheduling (ICAPS'18)},
  editor = {M. de Weerdt and S. Koenig and G. R{\"o}ger and M. Spaan},
  booktitle = {Proceedings of the Twenty-eighth International Conference on Automated Planning and Scheduling (ICAPS'18)},
  publisher = {{AAAI} Press},
  year = {2018}
}

@proceedings{icaps19,
  title = {Proceedings of the Twenty-ninth International Conference on Automated Planning and Scheduling (ICAPS'19)},
  editor = {J. Benton and N. Lipovetzky and E. Onaindia and D. Smith and S. Srivastava},
  booktitle = {Proceedings of the Twenty-ninth International Conference on Automated Planning and Scheduling (ICAPS'19)},
  publisher = {{AAAI} Press},
  year = {2019}
}

@proceedings{icaps20,
  title = {Proceedings of the Thirtieth International Conference on Automated Planning and Scheduling (ICAPS'20)},
  editor = {J. Beck and O. Buffet and J. Hoffmann and E. Karpas and S. Sohrabi},
  booktitle = {Proceedings of the Thirtieth International Conference on Automated Planning and Scheduling (ICAPS'20)},
  publisher = {{AAAI} Press},
  year = {2020}
}

@proceedings{icaps21,
  title = {Proceedings of the Thirty-first International Conference on Automated Planning and Scheduling (ICAPS'21)},
  editor = {S. Biundo and M. Do and R. Goldman and M. Katz and Q. Yang and H. {Hankui Zhu}},
  booktitle = {Proceedings of the Thirty-First International Conference on Automated Planning and Scheduling (ICAPS'21)},
  publisher = {{AAAI} Press},
  year = {2021}
}

@proceedings{icaps22,
  title = {Proceedings of the Thirty-second International Conference on Automated Planning and Scheduling (ICAPS'22)},
  editor = {A. Kumar and S. Thi{\'{e}}baux and P. Varakantham and W. Yeoh},
  booktitle = {Proceedings of the Thirty-second International Conference on Automated Planning and Scheduling (ICAPS'22)},
  publisher = {{AAAI} Press},
  year = {2022}
}

@proceedings{icaps23,
  title = {Proceedings of the Thirty-third International Conference on Automated Planning and Scheduling (ICAPS'23)},
  editor = {S. Koenig and R. Stern and M. Vallati},
  booktitle = {Proceedings of the Thirty-third International Conference on Automated Planning and Scheduling (ICAPS'23)},
  publisher = {{AAAI} Press},
  year = {2023}
}

@proceedings{iccad02,
  title = {Proceedings of the International Conference on Computer-Aided Design (ICCAD'02)},
  editor = {L. Pileggi and A. Kuehlmann},
  booktitle = {Proceedings of the International Conference on Computer-Aided Design (ICCAD'02)},
  publisher = acm,
  year = {2002}
}

@proceedings{icdcs06,
  title = {Proceedings of the Twenty-sixth IEEE International Conference on Distributed Computing Systems (ICDCS'06)},
  booktitle = {Proceedings of the Twenty-sixth IEEE International Conference on Distributed Computing Systems (ICDCS'06)},
  publisher = ieee,
  year = {2006}
}

@proceedings{iced03,
  title = {Proceedings of the Fourteenth International Conference on Engineering Design (ICED'03)},
  editor = {A. Folkeson and K. Gralen and M. Norell and U. Sellgren},
  booktitle = {Proceedings of the Fourteenth International Conference on Engineering Design (ICED'03)},
  publisher = {Design Society (DS)},
  year = {2003}
}

@proceedings{iclp-lipics10,
  title = {Technical Communications of the Twenty-sixth International Conference on Logic Programming (ICLP'10)},
  editor = {M. Hermenegildo and T. Schaub},
  booktitle = {Technical Communications of the Twenty-sixth International Conference on Logic Programming (ICLP'10)},
  publisher = {Leibniz International Proceedings in Informatics (LIPIcs)},
  volume = {7},
  year = {2010}
}

@proceedings{iclp-lipics11,
  title = {Technical Communications of the Twenty-seventh International Conference on Logic Programming (ICLP'11)},
  editor = {J. Gallagher and M. Gelfond},
  booktitle = {Technical Communications of the Twenty-seventh International Conference on Logic Programming (ICLP'11)},
  publisher = {Leibniz International Proceedings in Informatics (LIPIcs)},
  volume = {11},
  year = {2011}
}

@proceedings{iclp-lipics12,
  title = {Technical Communications of the Twenty-eighth International Conference on Logic Programming (ICLP'12)},
  editor = {A. Dovier and V. {Santos Costa}},
  booktitle = {Technical Communications of the Twenty-eighth International Conference on Logic Programming (ICLP'12)},
  publisher = {Leibniz International Proceedings in Informatics (LIPIcs)},
  volume = {17},
  year = {2012}
}

@proceedings{iclp-lipics16,
  title = {Technical Communications of the Thirty-second International Conference on Logic Programming (ICLP'16)},
  editor = {M. Carro and A. King},
  booktitle = {Technical Communications of the Thirty-second International Conference on Logic Programming (ICLP'16)},
  publisher = {Schloss Dagstuhl--Leibniz-Zentrum fuer Informatik},
  series = {Open Access Series in Informatics (OASIcs)},
  volume = {52},
  year = {2016}
}

@proceedings{iclp-tc13,
  title = {Technical Communications of the Twenty-ninth International Conference on Logic Programming (ICLP'13)},
  editor = {E. Lamma and T. Swift},
  booktitle = {Technical Communications of the Twenty-ninth International Conference on Logic Programming (ICLP'13)},
  series = {Theory and Practice of Logic Programming, Online Supplement},
  volume = {13(4-5)},
  year = {2013}
}

@proceedings{iclp-tc14,
  title = {Technical Communications of the Thirtieth International Conference on Logic Programming (ICLP'14)},
  editor = {M. Leuschel and T. Schrijvers},
  booktitle = {Technical Communications of the Thirtieth International Conference on Logic Programming (ICLP'14)},
  series = {Theory and Practice of Logic Programming, Online Supplement},
  volume = {14(4-5)},
  year = {2014}
}

@proceedings{iclp-tc16,
  title = {Technical Communications of the Thiry second International Conference on Logic Programming (ICLP'16)},
  editor = {M. Leuschel and T. Schrijvers},
  booktitle = {Technical Communications of the Thiry second International Conference on Logic Programming (ICLP'19)},
  publisher = cup,
  series = {Theory and Practice of Logic Programming, Online Supplement},
  volume = {19},
  year = {2019}
}

@proceedings{iclp-tc19,
  title = {Technical Communications of the Thiry fifth International Conference on Logic Programming (ICLP'19)},
  booktitle = {Technical Communications of the Thiry fifth International Conference on Logic Programming (ICLP'19)},
  publisher = cup,
  series = {Theory and Practice of Logic Programming, Online Supplement},
  volume = {19},
  year = {2019}
}

@proceedings{iclp-tc20,
  title = {Technical Communications of the Thirty sixth International Conference on Logic Programming (ICLP'20)},
  editor = {F. Ricca and A. Russo and S. Greco and N. Leone and A. Artikis and G. Friedrich and P. Fodor and A. Kimmig and F. Lisi and M. Maratea and A. Mileo and F. Riguzzi},
  booktitle = {Technical Communications of the Thirty sixth International Conference on Logic Programming (ICLP'20)},
  doi = {10.4204/EPTCS.325},
  series = {{EPTCS}},
  volume = {325},
  year = {2020}
}

@proceedings{iclp-tc21,
  title = {Technical Communications of the Thirty seventh International Conference on Logic Programming (ICLP'21)},
  editor = {A. Formisano and A. Liu and B. Bogaerts and A. Brik and V. Dahl and C. Dodaro and P. Fodor and G. Pozzato and J. Vennekens and N. Zhou},
  booktitle = {Technical Communications of the Thirty seventh International Conference on Logic Programming (ICLP'21)},
  doi = {10.4204/EPTCS.345},
  series = {{EPTCS}},
  volume = {345},
  year = {2021}
}

@proceedings{iclp-tc22,
  title = {Technical Communications of the Thirty eighth International Conference on Logic Programming (ICLP'22)},
  editor = {Y. Lierler and J. Morales and C. Dodaro and V. Dahl and M. Gebser and K. Tekle},
  booktitle = {Technical Communications of the Thirty eighth International Conference on Logic Programming (ICLP'22)},
  doi = {10.4204/EPTCS.364},
  series = {{EPTCS}},
  volume = {364},
  year = {2022}
}

@proceedings{iclp-tc23,
  title = {Technical Communications of the Thirty nineth International Conference on Logic Programming (ICLP'23)},
  author = {E. Pontelli and S. Costantini and C. Dodaro and S. Gaggl and R. Calegari and A. {D}'\relax {Avila Garcez} and F. Fabiano and A. Russo and F. Toni},
  doi = {https://doi.org/10.4204/EPTCS.385},
  publisher = {Open Publishing Association},
  volume = {385},
  year = {2023}
}

@proceedings{iclp-tc24,
  title = {Technical Communications of the Fortieth International Conference on Logic Programming (ICLP'24)},
  editor = {P. Cabalar and T. Swift},
  booktitle = {Technical Communications of the Fortieth International Conference on Logic Programming (ICLP'24)},
  optdoi = {10.4204/EPTCS.325},
  optvolume = {},
  series = {{EPTCS}},
  year = {2024}
}

@proceedings{iclp-ws23,
  title = {Proceedings of the International Conference on Logic Programming Workshops},
  editor = {J. Arias and S. Batsakis and W. Faber and G. Gupta and F. Pacenza and E. Papadakis and L. Robaldo and K. R{\"{u}}ckschlo{\ss} and E. Salazar and Z. Saribatur and I. Tachmazidis and F. Weitk{\"{a}}mper and A. Wyner},
  booktitle = {Proceedings of the International Conference on Logic Programming Workshops},
  publisher = {CEUR-WS.org},
  series = {{CEUR} Workshop Proceedings},
  url = {https://ceur-ws.org/Vol-3437},
  volume = {3437},
  year = {2023}
}

@proceedings{iclp01,
  title = {Proceedings of the Seventeenth International Conference on Logic Programming (ICLP'01)},
  editor = {P. Codognet},
  booktitle = {Proceedings of the Seventeenth International Conference on Logic Programming (ICLP'01)},
  publisher = springer,
  series = lncs,
  volume = {2237},
  year = {2001}
}

@proceedings{iclp02,
  title = {Proceedings of the Eighteenth International Conference on Logic Programming (ICLP'02)},
  editor = {P. Stuckey},
  booktitle = {Proceedings of the Eighteenth International Conference on Logic Programming (ICLP'02)},
  publisher = springer,
  series = lncs,
  volume = {2401},
  year = {2002}
}

@proceedings{iclp03,
  title = {Proceedings of the Nineteenth International Conference on Logic Programming (ICLP'03)},
  editor = {C. Palamidessi},
  booktitle = {Proceedings of the Nineteenth International Conference on Logic Programming (ICLP'03)},
  publisher = springer,
  series = lncs,
  volume = {2916},
  year = {2003}
}

@proceedings{iclp04,
  title = {Proceedings of the Twentieth International Conference on Logic Programming (ICLP'04)},
  editor = {B. Demoen and V. Lifschitz},
  booktitle = {Proceedings of the Twentieth International Conference on Logic Programming (ICLP'04)},
  publisher = springer,
  series = lncs,
  volume = {3132},
  year = {2004}
}

@proceedings{iclp05,
  title = {Proceedings of the Twenty-first International Conference on Logic Programming (ICLP'05)},
  editor = {M. Gabbrielli and G. Gupta},
  booktitle = {Proceedings of the Twenty-first International Conference on Logic Programming (ICLP'05)},
  publisher = springer,
  series = lncs,
  volume = {3668},
  year = {2005}
}

@proceedings{iclp06,
  title = {Proceedings of the Twenty-second International Conference on Logic Programming (ICLP'06)},
  editor = {S. Etalle and M. Truszczy{\'n}ski},
  booktitle = {Proceedings of the Twenty-second International Conference on Logic Programming (ICLP'06)},
  publisher = springer,
  series = lncs,
  volume = {4079},
  year = {2006}
}

@proceedings{iclp07,
  title = {Proceedings of the Twenty-third International Conference on Logic Programming (ICLP'07)},
  editor = {V. Dahl and I. Niemel{\"a}},
  booktitle = {Proceedings of the Twenty-third International Conference on Logic Programming (ICLP'07)},
  publisher = springer,
  series = lncs,
  volume = {4670},
  year = {2007}
}

@proceedings{iclp08,
  title = {Proceedings of the Twenty-fourth International Conference on Logic Programming (ICLP'08)},
  editor = {M. {Garcia de la Banda} and E. Pontelli},
  booktitle = {Proceedings of the Twenty-fourth International Conference on Logic Programming (ICLP'08)},
  publisher = springer,
  series = lncs,
  volume = {5366},
  year = {2008}
}

@proceedings{iclp09,
  title = {Proceedings of the Twenty-fifth International Conference on Logic Programming (ICLP'09)},
  editor = {P. Hill and D. Warren},
  booktitle = {Proceedings of the Twenty-fifth International Conference on Logic Programming (ICLP'09)},
  publisher = springer,
  series = lncs,
  volume = {5649},
  year = {2009}
}

@proceedings{iclp86,
  title = {Proceedings of the Third International Conference on Logic Programming (ICLP'86)},
  editor = {E. Shapiro},
  booktitle = {Proceedings of the Third International Conference on Logic Programming (ICLP'86)},
  publisher = springer,
  series = lncs,
  volume = {225},
  year = {1986}
}

@proceedings{iclp88,
  title = {Proceedings of the Fifth International Conference on Logic Programming (ICLP'88)},
  editor = {R. Kowalski and K. Bowen},
  booktitle = {Proceedings of the Fifth International Conference on Logic Programming (ICLP'88)},
  publisher = {{MIT} Press},
  year = {1988}
}

@proceedings{iclp89,
  title = {Proceedings of the Sixth International Conference on Logic Programming (ICLP'89)},
  editor = {G. Levi and M. Martelli},
  booktitle = {Proceedings of the Sixth International Conference on Logic Programming (ICLP'89)},
  publisher = {{MIT} Press},
  year = {1989}
}

@proceedings{iclp90,
  title = {Proceedings of the Seventh International Conference on Logic Programming (ICLP'90)},
  editor = {D. Warren and P. Szeredi},
  booktitle = {Proceedings of the Seventh International Conference on Logic Programming (ICLP'90)},
  publisher = {{MIT} Press},
  year = {1990}
}

@proceedings{iclp93,
  title = {Proceedings of the Tenth International Conference on Logic Programming (ICLP'90)},
  editor = {D. Warren},
  booktitle = {Proceedings of the Tenth International Conference on Logic Programming (ICLP'90)},
  publisher = {{MIT} Press},
  year = {1993}
}

@proceedings{icra11,
  title = {Proceedings of the IEEE International Conference on Robotics and Automation (ICRA'11)},
  booktitle = {Proceedings of the IEEE International Conference on Robotics and Automation (ICRA'11)},
  publisher = ieee,
  year = {2011}
}

@proceedings{icra13,
  title = {Proceedings of the IEEE International Conference on Robotics and Automation (ICRA'13)},
  booktitle = {Proceedings of the IEEE International Conference on Robotics and Automation (ICRA'13)},
  publisher = ieee,
  year = {2013}
}

@proceedings{icra14,
  title = {Proceedings of the IEEE International Conference on Robotics and Automation (ICRA'14)},
  booktitle = {Proceedings of the IEEE International Conference on Robotics and Automation (ICRA'14)},
  publisher = ieee,
  year = {2014}
}

@proceedings{icra86,
  title = {Proceedings of the IEEE International Conference on Robotics and Automation (ICRA'86)},
  booktitle = {Proceedings of the IEEE International Conference on Robotics and Automation (ICRA'86)},
  publisher = ieee,
  year = {1986}
}

@proceedings{ictai05,
  title = {Proceedings of the Seventeenth IEEE International Conference on Tools with Artificial Intelligence (ICTAI'05)},
  booktitle = {Proceedings of the Seventeenth IEEE International Conference on Tools with Artificial Intelligence (ICTAI'05)},
  publisher = ieee,
  year = {2005}
}

@proceedings{ictai08,
  title = {Proceedings of the Twentieth IEEE International Conference on Tools with Artificial Intelligence (ICTAI'08)},
  booktitle = {Proceedings of the Twentieth IEEE International Conference on Tools with Artificial Intelligence (ICTAI'08)},
  publisher = ieee,
  year = {2008}
}

@proceedings{ictai09,
  title = {Proceedings of the Twenty-first IEEE International Conference on Tools with Artificial Intelligence (ICTAI'09)},
  booktitle = {Proceedings of the Twenty-first IEEE International Conference on Tools with Artificial Intelligence (ICTAI'09)},
  publisher = ieee,
  year = {2009}
}

@proceedings{ictai10,
  title = {Proceedings of the Twenty-second IEEE International Conference on Tools with Artificial Intelligence (ICTAI'10)},
  editor = {E. Gr{\'e}goire},
  booktitle = {Proceedings of the Twenty-second IEEE International Conference on Tools with Artificial Intelligence (ICTAI'10)},
  publisher = ieee,
  year = {2010}
}

@proceedings{ictai12,
  title = {Proceedings of the Twenty-fourth IEEE International Conference on Tools with Artificial Intelligence (ICTAI'12)},
  booktitle = {Proceedings of the Twenty-fourth IEEE International Conference on Tools with Artificial Intelligence (ICTAI'12)},
  publisher = ieee,
  year = {2012}
}

@proceedings{ictai13,
  title = {Proceedings of the Twenty-fifth IEEE International Conference on Tools with Artificial Intelligence (ICTAI'13)},
  editor = {A. Brodsky},
  booktitle = {Proceedings of the Twenty-fifth IEEE International Conference on Tools with Artificial Intelligence (ICTAI'13)},
  publisher = ieee,
  year = {2013}
}

@proceedings{ictai14,
  title = {Proceedings of the Twenty-sixth IEEE International Conference on Tools with Artificial Intelligence (ICTAI'14)},
  booktitle = {Proceedings of the Twenty-sixth IEEE International Conference on Tools with Artificial Intelligence (ICTAI'14)},
  publisher = ieee,
  year = {2014}
}

@proceedings{ictai20,
  title = {Proceedings of the Thirty-second IEEE International Conference on Tools with Artificial Intelligence (ICTAI'20)},
  booktitle = {Proceedings of the Thirty-second IEEE International Conference on Tools with Artificial Intelligence (ICTAI'20)},
  publisher = ieee,
  year = {2020}
}

@proceedings{ictl94,
  title = {Proceedings of the First International Conference on Temporal Logic (ICTL'94)},
  editor = {D. Gabbay and H. Ohlbach},
  booktitle = {Proceedings of the First International Conference on Temporal Logic (ICTL'94)},
  publisher = springer,
  series = lncs,
  volume = {827},
  year = {1994}
}

@proceedings{ieaaie13,
  title = {Proceedings of the 26th International Conference on Industrial, Engineering and Other Applications of Applied Intelligent Systems (IEA/AIE'13)},
  editor = {M. Ali and T. Bosse and K. Hindriks and M. Hoogendoorn and C. Jonker and J. Treur},
  booktitle = {Proceedings of the 26th International Conference on Industrial, Engineering and Other Applications of Applied Intelligent Systems (IEA/AIE'13)},
  publisher = springer,
  series = lncs,
  volume = {7906},
  year = {2013}
}

@proceedings{ijcai01,
  title = {Proceedings of the Seventeenth International Joint Conference on Artificial Intelligence (IJCAI'01)},
  editor = {B. Nebel},
  booktitle = {Proceedings of the Seventeenth International Joint Conference on Artificial Intelligence (IJCAI'01)},
  publisher = m-k,
  year = {2001}
}

@proceedings{ijcai03,
  title = {Proceedings of the Eighteenth International Joint Conference on Artificial Intelligence (IJCAI'03)},
  editor = {G. Gottlob and T. Walsh},
  booktitle = {Proceedings of the Eighteenth International Joint Conference on Artificial Intelligence (IJCAI'03)},
  publisher = m-k,
  year = {2003}
}

@proceedings{ijcai05,
  title = {Proceedings of the Nineteenth International Joint Conference on Artificial Intelligence (IJCAI'05)},
  editor = {L. Kaelbling and A. Saffiotti},
  booktitle = {Proceedings of the Nineteenth International Joint Conference on Artificial Intelligence (IJCAI'05)},
  publisher = {Professional Book Center},
  year = {2005}
}

@proceedings{ijcai07,
  title = {Proceedings of the Twentieth International Joint Conference on Artificial Intelligence (IJCAI'07)},
  editor = {M. Veloso},
  booktitle = {Proceedings of the Twentieth International Joint Conference on Artificial Intelligence (IJCAI'07)},
  publisher = aaaimit,
  year = {2007}
}

@proceedings{ijcai09,
  title = {Proceedings of the Twenty-first International Joint Conference on Artificial Intelligence (IJCAI'09)},
  editor = {C. Boutilier},
  booktitle = {Proceedings of the Twenty-first International Joint Conference on Artificial Intelligence (IJCAI'09)},
  publisher = aaaimit,
  year = {2009}
}

@proceedings{ijcai11,
  title = {Proceedings of the Twenty-second International Joint Conference on Artificial Intelligence (IJCAI'11)},
  editor = {T. Walsh},
  booktitle = {Proceedings of the Twenty-second International Joint Conference on Artificial Intelligence (IJCAI'11)},
  publisher = {IJCAI/AAAI Press},
  year = {2011}
}

@proceedings{ijcai13,
  title = {Proceedings of the Twenty-third International Joint Conference on Artificial Intelligence (IJCAI'13)},
  editor = {F. Rossi},
  booktitle = {Proceedings of the Twenty-third International Joint Conference on Artificial Intelligence (IJCAI'13)},
  publisher = {IJCAI/AAAI Press},
  year = {2013}
}

@proceedings{ijcai15,
  title = {Proceedings of the Twenty-fourth International Joint Conference on Artificial Intelligence (IJCAI'15)},
  editor = {Q. Yang and M. Wooldridge},
  booktitle = {Proceedings of the Twenty-fourth International Joint Conference on Artificial Intelligence (IJCAI'15)},
  publisher = {{AAAI} Press},
  url = {http://ijcai.org/proceedings/2015},
  year = {2015}
}

@proceedings{ijcai16,
  title = {Proceedings of the Twenty-fifth International Joint Conference on Artificial Intelligence (IJCAI'16)},
  editor = {R. Kambhampati},
  booktitle = {Proceedings of the Twenty-fifth International Joint Conference on Artificial Intelligence (IJCAI'16)},
  publisher = {IJCAI/AAAI Press},
  year = {2016}
}

@proceedings{ijcai17,
  title = {Proceedings of the Twenty-sixth International Joint Conference on Artificial Intelligence (IJCAI'17)},
  editor = {C. Sierra},
  booktitle = {Proceedings of the Twenty-sixth International Joint Conference on Artificial Intelligence (IJCAI'17)},
  publisher = {IJCAI/AAAI Press},
  year = {2017}
}

@proceedings{ijcai18,
  title = {Proceedings of the Twenty-seventh International Joint Conference on Artificial Intelligence (IJCAI'18)},
  editor = {J. Lang},
  booktitle = {Proceedings of the Twenty-seventh International Joint Conference on Artificial Intelligence (IJCAI'18)},
  publisher = {ijcai.org},
  year = {2018}
}

@proceedings{ijcai19,
  title = {Proceedings of the Twenty-eighth International Joint Conference on Artificial Intelligence (IJCAI'19)},
  editor = {S. Kraus},
  booktitle = {Proceedings of the Twenty-eighth International Joint Conference on Artificial Intelligence (IJCAI'19)},
  publisher = {ijcai.org},
  year = {2019}
}

@proceedings{ijcai20,
  title = {Proceedings of the Twenty-ninth International Joint Conference on Artificial Intelligence (IJCAI'20)},
  editor = {C. Bessiere},
  booktitle = {Proceedings of the Twenty-ninth International Joint Conference on Artificial Intelligence (IJCAI'20)},
  publisher = {ijcai.org},
  year = {2020}
}

@proceedings{ijcai21,
  title = {Proceedings of the Thirtieth International Joint Conference on Artificial Intelligence (IJCAI'21)},
  editor = {Z. Zhou},
  booktitle = {Proceedings of the Thirtieth International Joint Conference on Artificial Intelligence (IJCAI'21)},
  publisher = {ijcai.org},
  year = {2021}
}

@proceedings{ijcai69,
  title = {Proceedings of the First International Joint Conference on Artificial Intelligence (IJCAI'69)},
  editor = {D. Walker and L. Norton},
  booktitle = {Proceedings of the First International Joint Conference on Artificial Intelligence (IJCAI'69)},
  publisher = {William Kaufmann},
  year = {1969}
}

@proceedings{ijcai75,
  title = {Proceedings of the Fourth International Joint Conference on Artificial Intelligence},
  booktitle = {Proceedings of the Fourth International Joint Conference on Artificial Intelligence},
  publisher = m-k,
  year = {1975}
}

@proceedings{ijcai89,
  title = {Proceedings of the Eleventh International Joint Conference on Artificial Intelligence (IJCAI'89)},
  editor = {N. Sridharan},
  booktitle = {Proceedings of the Eleventh International Joint Conference on Artificial Intelligence (IJCAI'89)},
  publisher = m-k,
  year = {1989}
}

@proceedings{ijcai91,
  title = {Proceedings of the Twelfth International Joint Conference on Artificial Intelligence (IJCAI'91)},
  editor = {J. Mylopoulos and R. Reiter},
  booktitle = {Proceedings of the Twelfth International Joint Conference on Artificial Intelligence (IJCAI'91)},
  publisher = m-k,
  year = {1991}
}

@proceedings{ijcai95,
  title = {Proceedings of the Fourteenth International Joint Conference on Artificial Intelligence (IJCAI'95)},
  editor = {C. Mellish},
  booktitle = {Proceedings of the Fourteenth International Joint Conference on Artificial Intelligence (IJCAI'95)},
  publisher = m-k,
  year = {1995}
}

@proceedings{ijcai97,
  title = {Proceedings of the Fifteenth International Joint Conference on Artificial Intelligence (IJCAI'97)},
  booktitle = {Proceedings of the Fifteenth International Joint Conference on Artificial Intelligence (IJCAI'97)},
  publisher = m-k,
  year = {1997}
}

@proceedings{ijcai99,
  title = {Proceedings of the Sixteenth International Joint Conference on Artificial Intelligence (IJCAI'99)},
  editor = {T. Dean},
  booktitle = {Proceedings of the Sixteenth International Joint Conference on Artificial Intelligence (IJCAI'99)},
  publisher = m-k,
  year = {1999}
}

@proceedings{ijcar10,
  title = {Proceedings of the Fifth International Joint Conference on Automated Reasoning (IJCAR'10)},
  editor = {J. Giesl and R. H{\"a}hnle},
  booktitle = {Proceedings of the Fifth International Joint Conference on Automated Reasoning (IJCAR'10)},
  publisher = springer,
  series = lncs,
  volume = {6173},
  year = {2010}
}

@proceedings{ilp01,
  title = {Proceedings of the Eleventh International Conference on Inductive Logic Programming (ILP'01)},
  editor = {C. Rouveirol and M. Sebag},
  booktitle = {Proceedings of the Eleventh International Conference on Inductive Logic Programming (ILP'01)},
  publisher = springer,
  series = lncs,
  volume = {2157},
  year = {2001}
}

@proceedings{inap11,
  title = {Proceedings of the Nineteenth International Conference on Applications of Declarative Programming and Knowledge Management (INAP'11)},
  editor = {S. Abreu and J. Oetsch and J. P{\"u}hrer and D. Seipel and H. Tompits and M. Umeda and A. Wolf},
  booktitle = {Proceedings of the Nineteenth International Conference on Applications of Declarative Programming and Knowledge Management (INAP'11)},
  number = {INFSYS RR-1843-11-06},
  series = {Institute for Information Systems, Technische Universit{\"a}t Wien, Technical Report Series},
  year = {2011}
}

@proceedings{inapwlp11,
  title = {Proceedings of the Nineteenth International Conference on Applications of Declarative Programming and Knowledge Management (INAP'11) and the Twenty-fifth Workshop on Logic Programming (WLP'11)},
  editor = {H. Tompits and S. Abreu and J. Oetsch and J. P{\"u}hrer and D. Seipel and M. Umeda and A. Wolf},
  booktitle = {Proceedings of the Nineteenth International Conference on Applications of Declarative Programming and Knowledge Management (INAP'11) and the Twenty-fifth Workshop on Logic Programming (WLP'11)},
  publisher = springer,
  series = lncs,
  volume = {7773},
  year = {2013}
}

@proceedings{incotol05,
  title = {Inconsistency Tolerance},
  editor = {L. Bertossi and A. Hunter and T. Schaub},
  booktitle = {Inconsistency Tolerance},
  publisher = springer,
  series = lncs,
  volume = {3300},
  year = {2005}
}

@proceedings{ipc14,
  title = {Proceedings of the Eighth International Planning Competition (IPC'14)},
  editor = {M. Vallati and L. Chrpa and T. McCluskey},
  booktitle = {Proceedings of the Eighth International Planning Competition (IPC'14)},
  publisher = {University of Huddersfield},
  url = {https://helios.hud.ac.uk/scommv/IPC-14/repository/booklet2014.pdf},
  year = {2014}
}

@proceedings{ips-rcra21,
  title = {Proceedings of the Ninth Italian Workshop on Planning and Scheduling (IPS'21) and the Twenty-eighth International Workshop on Experimental Evaluation of Algorithms for Solving Problems with Combinatorial Explosion (RCRA'21)},
  editor = {R. {D}e Benedictis and M. Maratea and A. Micheli and E. Scala and I. Serina and M. Vallati and A. Umbrico},
  booktitle = {Proceedings of the Ninth Italian Workshop on Planning and Scheduling (IPS'21) and the Twenty-eighth International Workshop on Experimental Evaluation of Algorithms for Solving Problems with Combinatorial Explosion (RCRA'21)},
  publisher = {CEUR-WS.org},
  series = {CEUR Workshop Proceedings},
  volume = {3065},
  year = {2022}
}

@proceedings{iski94,
  title = {Proceedings of the Third Workshop on Information Systems and Artificial Intelligence (IS/KI'94)},
  editor = {K. von Luck and H. Marburger},
  booktitle = {Proceedings of the Third Workshop on Information Systems and Artificial Intelligence (IS/KI'94)},
  publisher = springer,
  series = lncs,
  volume = {777},
  year = {1994}
}

@proceedings{ismb04,
  title = {Proceedings of the Twelfth International Conference on Intelligent Systems for Molecular Biology/Third European Conference on Computational Biology (ISMB'04/ECCB'04)},
  booktitle = {Proceedings of the Twelfth International Conference on Intelligent Systems for Molecular Biology/Third European Conference on Computational Biology (ISMB'04/ECCB'04)},
  publisher = {Oxford University Press},
  year = {2004}
}

@proceedings{isvlsi05,
  title = {Proceedings of the IEEE Computer Society Annual Symposium on VLSI (ISVLSI'05)},
  booktitle = {Proceedings of the IEEE Computer Society Annual Symposium on VLSI (ISVLSI'05)},
  publisher = ieee,
  year = {2005}
}

@proceedings{iswc11,
  title = {Proceedings of the Tenth International Semantic Web Conference (ISWC'11)},
  editor = {L. Aroyo and C. Welty and H. Alani and J. Taylor and A. Bernstein and L. Kagal and N. Noy and E. Blomqvist},
  booktitle = {Proceedings of the Tenth International Semantic Web Conference (ISWC'11)},
  publisher = springer,
  series = lncs,
  volume = {7031},
  year = {2011}
}

@proceedings{iulp15,
  title = {Proceedings of the International Workshop on User-Oriented Logic Programming (IULP'15)},
  editor = {S. Ellmauthaler and C. Schulz},
  booktitle = {Proceedings of the International Workshop on User-Oriented Logic Programming (IULP'15)},
  url = {http://iulp2015.uni-leipzig.de/},
  year = {2015}
}

@proceedings{iwil08,
  title = {Proceedings of the Seventh International Workshop on the Implementation of Logics (IWIL'08)},
  editor = {P. Rudnicki and G. Sutcliffe and B. Konev and R. Schmidt and S. Schulz},
  booktitle = {Proceedings of the Seventh International Workshop on the Implementation of Logics (IWIL'08)},
  publisher = {CEUR Workshop Proceedings},
  url = {http://ceur-ws.org/Vol-418},
  volume = {418},
  year = {2008}
}

@proceedings{jds2,
  title = {Journal on Data Semantics {II}},
  editor = {S. Spaccapietra and E. Bertino and S. Jajodia and R. King and D. McLeod and M. Orlowska and L. Strous},
  booktitle = {Journal of Data Semantics {II}},
  publisher = springer,
  series = lncs,
  volume = {3360},
  year = {2005}
}

@proceedings{jelia02,
  title = {Proceedings of the Eighth European Conference on Logics in Artificial Intelligence (JELIA'02)},
  editor = {S. Flesca and S. Greco and N. Leone and G. Ianni},
  booktitle = {Proceedings of the Eighth European Conference on Logics in Artificial Intelligence (JELIA'02)},
  publisher = springer,
  series = lncs,
  volume = {2424},
  year = {2002}
}

@proceedings{jelia04,
  title = {Proceedings of the Ninth European Conference on Logics in Artificial Intelligence (JELIA'04)},
  editor = {J. Alferes and J. Leite},
  booktitle = {Proceedings of the Ninth European Conference on Logics in Artificial Intelligence (JELIA'04)},
  publisher = springer,
  series = lncs,
  volume = {3229},
  year = {2004}
}

@proceedings{jelia08,
  title = {Proceedings of the Eleventh European Conference on Logics in Artificial Intelligence (JELIA'08)},
  editor = {S. H{\"o}lldobler and C. Lutz and H. Wansing},
  booktitle = {Proceedings of the Eleventh European Conference on Logics in Artificial Intelligence (JELIA'08)},
  publisher = springer,
  series = lncs,
  volume = {5293},
  year = {2008}
}

@proceedings{jelia10,
  title = {Proceedings of the Twelfth European Conference on Logics in Artificial Intelligence (JELIA'10)},
  editor = {T. Janhunen and I. Niemel{\"a}},
  booktitle = {Proceedings of the Twelfth European Conference on Logics in Artificial Intelligence (JELIA'10)},
  publisher = springer,
  series = lnai,
  volume = {6341},
  year = {2010}
}

@proceedings{jelia12,
  title = {Proceedings of the Thirteenth European Conference on Logics in Artificial Intelligence (JELIA'12)},
  editor = {L. {Fari{\~n}as del Cerro} and A. Herzig and J. Mengin},
  booktitle = {Proceedings of the Thirteenth European Conference on Logics in Artificial Intelligence (JELIA'12)},
  publisher = springer,
  series = lncs,
  volume = {7519},
  year = {2012}
}

@proceedings{jelia14,
  title = {Proceedings of the Fourteenth European Conference on Logics in Artificial Intelligence (JELIA'14)},
  editor = {E. Ferm{\'e} and J. Leite},
  booktitle = {Proceedings of the Fourteenth European Conference on Logics in Artificial Intelligence (JELIA'14)},
  publisher = springer,
  series = lnai,
  volume = {8761},
  year = {2014}
}

@proceedings{jelia16,
  title = {Proceedings of the Fifteenth European Conference on Logics in Artificial Intelligence (JELIA'16)},
  editor = {L. Michael and A. Kakas},
  booktitle = {Proceedings of the Fifteenth European Conference on Logics in Artificial Intelligence (JELIA'16)},
  publisher = springer,
  series = lnai,
  volume = {10021},
  year = {2016}
}

@proceedings{jelia19,
  title = {Proceedings of the Sixteenth European Conference on Logics in Artificial Intelligence (JELIA'19)},
  editor = {F. Calimeri and N. Leone and M. Manna},
  booktitle = {Proceedings of the Sixteenth European Conference on Logics in Artificial Intelligence (JELIA'19)},
  publisher = springer,
  series = lncs,
  volume = {11468},
  year = {2019}
}

@proceedings{jelia21,
  title = {Proceedings of the Seventeenth European Conference on Logics in Artificial Intelligence (JELIA'21)},
  editor = {W. Faber and G. Friedrich and M. Gebser and M. Morak},
  booktitle = {Proceedings of the Seventeenth European Conference on Logics in Artificial Intelligence (JELIA'21)},
  publisher = springer,
  series = lncs,
  volume = {12678},
  year = {2021}
}

@proceedings{jelia23,
  title = {Proceedings of the Eighteenth European Conference on Logics in Artificial Intelligence (JELIA'23)},
  editor = {S. Gaggl and M. Martinez and M. Ortiz},
  booktitle = {Proceedings of the Eighteenth European Conference on Logics in Artificial Intelligence (JELIA'23)},
<<<<<<< HEAD
=======
  doi = {10.1007/978-3-031-43619-2},
>>>>>>> a0236d4e
  publisher = springer,
  series = lncs,
  volume = {14281},
  year = {2023}
}

@book{jm64,
  title = {Artificial Intelligence and Mathematical Theory of Computation: Papers in Honor of {J}ohn {M}c{C}arthy},
  editor = {V. Lifschitz},
  booktitle = {Artificial Intelligence and Mathematical Theory of Computation: Papers in Honor of {J}ohn {M}c{C}arthy},
  publisher = {Academic Press},
  year = {1991}
}

@book{kbc14,
  title = {Knowledge-Based Configuration: From Research to Business Cases},
  editor = {A. Felfernig and L. Hotz and C. Bagley and J. Tiihonen},
  booktitle = {Knowledge-Based Configuration: From Research to Business Cases},
  doi = {10.1016/C2011-0-69705-4},
  publisher = {Elsevier/Morgan Kaufmann},
  year = {2014}
}

@proceedings{kdd98,
  title = {Proceedings of the Fourth International Conference on Knowledge Discovery and Data Mining (KDD'98)},
  editor = {R. Agrawal and P. Stolorz and G. Piatetsky-Shapiro},
  booktitle = {Proceedings of the Fourth International Conference on Knowledge Discovery and Data Mining (KDD'98)},
  publisher = {{AAAI} Press},
  year = {1998}
}

@proceedings{ki12,
  title = {Proceedings of the Thirty-fifth Annual German Conference on Artificial Intelligence (KI'12)},
  editor = {B. Glimm and A. Kr{\"u}ger},
  booktitle = {Proceedings of the Thirty-fifth Annual German Conference on Artificial Intelligence (KI'12)},
  publisher = springer,
  series = lncs,
  volume = {7526},
  year = {2012}
}

@proceedings{ki98,
  title = {Proceedings of the Twenty-second Annual German Conference on Artificial Intelligence (KI'98)},
  editor = {O. Herzog and A. G{\"u}nter},
  booktitle = {Proceedings of the Twenty-second Annual German Conference on Artificial Intelligence (KI'98)},
  publisher = springer,
  series = lncs,
  volume = {1504},
  year = {1998}
}

@proceedings{kowalski02,
  title = {Computational Logic: Logic Programming and Beyond, Essays in Honour of Robert Kowalski},
  editor = {A. Kakas and F. Sadri},
  booktitle = {Computational Logic: Logic Programming and Beyond, Essays in Honour of Robert Kowalski},
  publisher = springer,
  series = lncs,
  volume = {2408},
  year = {2002}
}

@proceedings{kr00,
  title = {Proceedings of the Seventh International Conference on Principles of Knowledge Representation and Reasoning (KR'00)},
  editor = {A. Cohn and F. Giunchiglia and B. Selman},
  booktitle = {Proceedings of the Seventh International Conference on Principles of Knowledge Representation and Reasoning (KR'00)},
  publisher = m-k,
  year = {2000}
}

@proceedings{kr02,
  title = {Proceedings of the Eighth International Conference on Principles of Knowledge Representation and Reasoning (KR'02)},
  editor = {D. Fensel and F. Giunchiglia and D. McGuiness and M. Williams},
  booktitle = {Proceedings of the Eighth International Conference on Principles of Knowledge Representation and Reasoning (KR'02)},
  publisher = m-k,
  year = {2002}
}

@proceedings{kr04,
  title = {Proceedings of the Ninth International Conference on Principles of Knowledge Representation and Reasoning (KR'04)},
  editor = {D. Dubois and C. Welty and M. Williams},
  booktitle = {Proceedings of the Ninth International Conference on Principles of Knowledge Representation and Reasoning (KR'04)},
  publisher = {{AAAI} Press},
  year = {2004}
}

@proceedings{kr06,
  title = {Proceedings of the Tenth International Conference on Principles of Knowledge Representation and Reasoning (KR'06)},
  editor = {P. Doherty and J. Mylopoulos and C. Welty},
  booktitle = {Proceedings of the Tenth International Conference on Principles of Knowledge Representation and Reasoning (KR'06)},
  publisher = {{AAAI} Press},
  year = {2006}
}

@proceedings{kr08,
  title = {Proceedings of the Eleventh International Conference on Principles of Knowledge Representation and Reasoning (KR'08)},
  editor = {G. Brewka and J. Lang},
  booktitle = {Proceedings of the Eleventh International Conference on Principles of Knowledge Representation and Reasoning (KR'08)},
  publisher = {{AAAI} Press},
  year = {2008}
}

@proceedings{kr10,
  title = {Proceedings of the Twelfth International Conference on Principles of Knowledge Representation and Reasoning (KR'10)},
  editor = {F. Lin and U. Sattler},
  booktitle = {Proceedings of the Twelfth International Conference on Principles of Knowledge Representation and Reasoning (KR'10)},
  publisher = {{AAAI} Press},
  year = {2010}
}

@proceedings{kr12,
  title = {Proceedings of the Thirteenth International Conference on Principles of Knowledge Representation and Reasoning (KR'12)},
  editor = {G. Brewka and T. Eiter and S. McIlraith},
  booktitle = {Proceedings of the Thirteenth International Conference on Principles of Knowledge Representation and Reasoning (KR'12)},
  publisher = {{AAAI} Press},
  year = {2012}
}

@proceedings{kr14,
  title = {Proceedings of the Fourteenth International Conference on Principles of Knowledge Representation and Reasoning (KR'14)},
  editor = {C. Baral and G. {D}e Giacomo and T. Eiter},
  booktitle = {Proceedings of the Fourteenth International Conference on Principles of Knowledge Representation and Reasoning (KR'14)},
  publisher = {{AAAI} Press},
  year = {2014}
}

@proceedings{kr16,
  title = {Proceedings of the Fifteenth International Conference on Principles of Knowledge Representation and
Reasoning (KR'16)},
  editor = {C. Baral and J. Delgrande and F. Wolter},
  booktitle = {Proceedings of the Fifteenth International Conference on Principles of Knowledge Representation and
Reasoning (KR'16)},
  publisher = {{AAAI} Press},
  year = {2016}
}

@proceedings{kr18,
  title = {Proceedings of the Sixteenth International Conference on Principles of Knowledge Representation and Reasoning (KR'18)},
  editor = {M. Thielscher and F. Toni and F. Wolter},
  booktitle = {Proceedings of the Sixteenth International Conference on Principles of Knowledge Representation and Reasoning (KR'18)},
  publisher = {{AAAI} Press},
  year = {2018}
}

@proceedings{kr20,
  title = {Proceedings of the Seventeenth International Conference on Principles of Knowledge Representation and Reasoning (KR'20)},
  editor = {D. Calvanese and E. Erdem and M. Thielscher},
  booktitle = {Proceedings of the Seventeenth International Conference on Principles of Knowledge Representation and Reasoning (KR'20)},
  publisher = {{AAAI} Press},
  year = {2020}
}

@proceedings{kr21,
  title = {Proceedings of the Eighteenth International Conference on Principles of Knowledge Representation and Reasoning (KR'21)},
  editor = {M. Bienvenu and G. Lakemeyer and E. Erdem},
  booktitle = {Proceedings of the Eighteenth International Conference on Principles of Knowledge Representation and Reasoning (KR'21)},
  publisher = {{AAAI} Press},
  year = {2021}
}

<<<<<<< HEAD
@proceedings{kr24,
  title = {Proceedings of the Twenty-first International Conference on Principles of Knowledge Representation and Reasoning (KR'24)},
  editor = {P. Marquis and M. Ortiz and M. Pagnucco},
  booktitle = {Proceedings of the Twenty-first International Conference on Principles of Knowledge Representation and Reasoning (KR'24)},
  publisher = {{AAAI} Press},
  year = {2024}
=======
@proceedings{kr22,
  title = {Proceedings of the Nineteenth International Conference on Principles of Knowledge Representation and Reasoning (KR'22)},
  editor = {G. Kern{-}Isberner and G. Lakemeyer and T. Meyer},
  booktitle = {Proceedings of the Nineteenth International Conference on Principles of Knowledge Representation and Reasoning (KR'22)},
  doi = {10.24963/KR.2022},
  year = {2022}
}

@proceedings{kr23,
  title = {Proceedings of the Twentieth International Conference on Principles of Knowledge Representation and Reasoning (KR'23)},
  editor = {P. Marquis and T. Son and G. Kern{-}Isberner},
  booktitle = {Proceedings of the Twentieth International Conference on Principles of Knowledge Representation and Reasoning (KR'23)},
  doi = {10.24963/KR.2023},
  year = {2023}
}

@proceedings{kr24,
  title = {Proceedings of the Twenty-first International Conference on Principles of Knowledge Representation and Reasoning (KR'23)},
  editor = {G. Kern{-}Isberner and M. Ortiz and M. Pagnucco},
  booktitle = {Proceedings of the Twenty-first International Conference on Principles of Knowledge Representation and Reasoning (KR'23)},
  optdoi = {10.24963/KR.2024},
  year = {2023}
>>>>>>> a0236d4e
}

@proceedings{kr89,
  title = {Proceedings of the First International Conference on Principles of Knowledge Representation and Reasoning (KR'89)},
  editor = {R. Brachman and H. Levesque and R. Reiter},
  booktitle = {Proceedings of the First International Conference on Principles of Knowledge Representation and Reasoning (KR'89)},
  publisher = m-k,
  year = {1989}
}

@proceedings{kr91,
  title = {Proceedings of the Second International Conference on Principles of Knowledge Representation and Reasoning (KR'91)},
  editor = {J. Allen and R. Fikes and E. Sandewall},
  booktitle = {Proceedings of the Second International Conference on Principles of Knowledge Representation and Reasoning (KR'91)},
  publisher = m-k,
  year = {1991}
}

@proceedings{kr92,
  title = {Proceedings of the Third International Conference on Principles of Knowledge Representation and Reasoning (KR'92)},
  editor = {B. Nebel and C. Rich and W. Swartout},
  booktitle = {Proceedings of the Third International Conference on Principles of Knowledge Representation and Reasoning (KR'92)},
  publisher = m-k,
  year = {1992}
}

@proceedings{kr94,
  title = {Proceedings of the Fourth International Conference on Principles of Knowledge Representation and Reasoning (KR'94)},
  editor = {J. Doyle and P. Torasso and E. Sandewall},
  booktitle = {Proceedings of the Fourth International Conference on Principles of Knowledge Representation and Reasoning (KR'94)},
  publisher = m-k,
  year = {1994}
}

@proceedings{kr96,
  title = {Proceedings of the Fifth International Conference on Principles of Knowledge Representation and Reasoning (KR'96)},
  editor = {L. Aiello and J. Doyle and S. Shapiro},
  booktitle = {Proceedings of the Fifth International Conference on Principles of Knowledge Representation and Reasoning (KR'96)},
  publisher = m-k,
  year = {1996}
}

@proceedings{kr98,
  title = {Proceedings of the Sixth International Conference on Principles of Knowledge Representation and Reasoning (KR'98)},
  editor = {A. Cohn and L. Schubert and S. Shapiro},
  booktitle = {Proceedings of the Sixth International Conference on Principles of Knowledge Representation and Reasoning (KR'98)},
  publisher = m-k,
  year = {1998}
}

@book{KRHandbook,
  title = {Handbook of Knowledge Representation},
  editor = {V. Lifschitz and F. van Harmelen and B. Porter},
  booktitle = {Handbook of Knowledge Representation},
  publisher = elsevier,
  year = {2008}
}

@proceedings{lash08,
  title = {Proceedings of the Second International Workshop on Logic and Search (LaSh'08)},
  editor = {M. Denecker},
  booktitle = {Proceedings of the Second International Workshop on Logic and Search (LaSh'08)},
  year = {2008}
}

@book{lbai,
  title = {Logic-Based Artificial Intelligence},
  editor = {J. Minker},
  address = {Dordrecht},
  booktitle = {Logic-Based Artificial Intelligence},
  publisher = kluwer,
  year = {2000}
}

@proceedings{lics05,
  title = {Proceedings of the Twentieth Annual Symposium on Logic in Computer Science (LICS'10)},
  booktitle = {Proceedings of the Twentieth Annual Symposium on Logic in Computer Science (LICS'10)},
  publisher = ieee,
  year = {2005}
}

@proceedings{lics10,
  title = {Proceedings of the Twenty-fifth Annual Symposium on Logic in Computer Science (LICS'10)},
  booktitle = {Proceedings of the Twenty-Fifth Annual Symposium on Logic in Computer Science (LICS'10)},
  publisher = ieee,
  year = {2010}
}

@proceedings{lics13,
  title = {Proceedings of the Twenty-eighth Annual Symposium on Logic in Computer Science (LICS'13)},
  booktitle = {Proceedings of the Twenty-eighth Annual Symposium on Logic in Computer Science (LICS'13)},
  publisher = ieee,
  year = {2013}
}

@proceedings{lics15,
  title = {Proceedings of the Thirtieth Annual Symposium on Logic in Computer Science (LICS'15)},
  booktitle = {Proceedings of the Thirtieth Annual Symposium on Logic in Computer Science (LICS'15)},
  publisher = ieee,
  year = {2015}
}

@proceedings{lics87,
  title = {Proceedings of the Second Annual Symposium on Logic in Computer Science (LICS'87)},
  booktitle = {Proceedings of the Second Annual Symposium on Logic in Computer Science (LICS'87)},
  publisher = ieee,
  year = {1987}
}

@proceedings{lics89,
  title = {Proceedings of the Fourth Annual Symposium on Logic in Computer Science (LICS'89)},
  booktitle = {Proceedings of the Fourth Annual Symposium on Logic in Computer Science (LICS'89)},
  publisher = ieee,
  year = {1989}
}

@proceedings{lics94,
  title = {Proceedings of the Ninth Annual Symposium on Logic in Computer Science (LICS'94)},
  booktitle = {Proceedings of the Ninth Annual Symposium on Logic in Computer Science (LICS'94)},
  publisher = ieee,
  year = {1994}
}

@proceedings{lion10,
  title = {Proceedings of the Fourth International Conference on Learning and Intelligent Optimization (LION'10)},
  editor = {C. Blum and R. Battiti},
  booktitle = {Proceedings of the Fourth International Conference on Learning and Intelligent Optimization (LION'10)},
  publisher = springer,
  series = lncs,
  volume = {6073},
  year = {2010}
}

@proceedings{lion11,
  title = {Proceedings of the Fifth International Conference on Learning and Intelligent Optimization (LION'11)},
  booktitle = {Proceedings of the Fifth International Conference on Learning and Intelligent Optimization (LION'11)},
  publisher = springer,
  series = lncs,
  volume = {6683},
  year = {2011}
}

@proceedings{lion12,
  title = {Proceedings of the Sixth International Conference Learning and Intelligent Optimization (LION'12)},
  editor = {Y. Hamadi and M. Schoenauer},
  booktitle = {Proceedings of the Sixth International Conference Learning and Intelligent Optimization (LION'12)},
  publisher = springer,
  series = lncs,
  volume = {7219},
  year = {2012}
}

@proceedings{lion13,
  title = {Proceedings of the Seventh International Conference on Learning and Intelligent Optimization (LION'13)},
  editor = {P. Pardalos and G. Nicosia},
  booktitle = {Proceedings of the Seventh International Conference on Learning and Intelligent Optimization (LION'13)},
  publisher = springer,
  series = lncs,
  volume = {7997},
  year = {2013}
}

@proceedings{lion14,
  title = {Proceedings of the Eighth International Conference on Learning and Intelligent Optimization (LION'14)},
  editor = {P. Pardalos and M. Resende},
  booktitle = {Proceedings of the Eighth International Conference on Learning and Intelligent Optimization (LION'14)},
  publisher = springer,
  series = lncs,
  volume = {8426},
  year = {2014}
}

@proceedings{lococo10,
  title = {Proceedings of the First International Workshop on Logics for Component Configuration (LoCoCo'10)},
  editor = {I. Lynce and R. Treinen},
  booktitle = {Proceedings of the First International Workshop on Logics for Component Configuration (LoCoCo'10)},
  series = {Electronic Proceedings in Theoretical Computer Science (EPTCS)},
  volume = {29},
  year = {2010}
}

@proceedings{lococo11,
  title = {Proceedings of the Second International Workshop on Logics for Component Configuration (LoCoCo'11)},
  editor = {C. Drescher and I. Lynce and R. Treinen},
  booktitle = {Proceedings of the Second International Workshop on Logics for Component Configuration (LoCoCo'11)},
  series = {Electronic Proceedings in Theoretical Computer Science (EPTCS)},
  volume = {65},
  year = {2011}
}

@proceedings{lopstr01,
  title = {Proceedings of the Eleventh International Workshop on Logic Based Program Synthesis and Transformation (LOPSTR'01)},
  editor = {A. Pettorossi},
  booktitle = {Proceedings of the Eleventh International Workshop on Logic Based Program Synthesis and Transformation (LOPSTR'01)},
  publisher = springer,
  series = lncs,
  volume = {2372},
  year = {2001}
}

@proceedings{lopstr05,
  title = {Proceedings of the Fifteenth International Symposium on Logic Based Program Synthesis and Transformation (LOPSTR'05)},
  editor = {P. Hill},
  booktitle = {Proceedings of the Fifteenth International Symposium on Logic Based Program Synthesis and Transformation (LOPSTR'05)},
  publisher = springer,
  series = lncs,
  volume = {3901},
  year = {2006}
}

@proceedings{lopstr09,
  title = {Proceedings of the Nineteenth International Symposium on Logic Based Program Synthesis and Transformation (LOPSTR'09)},
  editor = {D. Schreye},
  booktitle = {Proceedings of the Nineteenth International Symposium on Logic Based Program Synthesis and Transformation (LOPSTR'09)},
  publisher = springer,
  series = lncs,
  volume = {6037},
  year = {2009}
}

@proceedings{lopstr12,
  title = {Proceedings of the Twenty-second International Symposium on Logic-Based Program Synthesis and Transformation (LOPSTR'12)},
  editor = {E. Albert},
  booktitle = {Proceedings of the Twenty-second International Symposium on Logic-Based Program Synthesis and Transformation (LOPSTR'12)},
  publisher = springer,
  series = lncs,
  volume = {7844},
  year = {2013}
}

@proceedings{lpar05,
  title = {Proceedings of the Twelfth International Conference on Logic for Programming, Artificial Intelligence, and Reasoning (LPAR'05)},
  editor = {G. Sutcliffe and A. Voronkov},
  booktitle = {Proceedings of the Twelfth International Conference on Logic for Programming, Artificial Intelligence, and Reasoning (LPAR'05)},
  publisher = springer,
  series = lnai,
  volume = {3835},
  year = {2005}
}

@proceedings{lpar06,
  title = {Proceedings of the Thirteenth International Conference on Logic for Programming, Artificial Intelligence, and Reasoning (LPAR'06)},
  editor = {M. Hermann and A. Voronkov},
  booktitle = {Proceedings of the Thirteenth International Conference on Logic for Programming, Artificial Intelligence, and Reasoning (LPAR'06)},
  publisher = springer,
  series = lncs,
  volume = {4246},
  year = {2006}
}

@proceedings{lpar12,
  title = {Proceedings of the Eighteenth International Conference on Logic for Programming, Artificial Intelligence, and Reasoning (LPAR'12)},
  editor = {N. Bj{\o}rner and A. Voronkov},
  booktitle = {Proceedings of the Eighteenth International Conference on Logic for Programming, Artificial Intelligence, and Reasoning (LPAR'12)},
  publisher = springer,
  series = lncs,
  volume = {7180},
  year = {2012}
}

@proceedings{lpar13,
  title = {Proceedings of the Ninteenth International Conference on Logic for Programming, Artificial Intelligence, and Reasoning (LPAR'13)},
  editor = {K. McMillan and A. Middeldorp and A. Voronkov},
  booktitle = {Proceedings of the Ninteenth International Conference on Logic for Programming, Artificial Intelligence, and Reasoning (LPAR'13)},
  publisher = springer,
  series = lncs,
  volume = {8312},
  year = {2013}
}

@proceedings{lpnmr01,
  title = {Proceedings of the Sixth International Conference on Logic Programming and Nonmonotonic Reasoning (LPNMR'01)},
  editor = {T. Eiter and W. Faber and M. Truszczy{\'n}ski},
  booktitle = {Proceedings of the Sixth International Conference on Logic Programming and Nonmonotonic Reasoning (LPNMR'01)},
  publisher = springer,
  series = lncs,
  volume = {2173},
  year = {2001}
}

@proceedings{lpnmr04,
  title = {Proceedings of the Seventh International Conference on Logic Programming and Nonmonotonic Reasoning (LPNMR'04)},
  editor = {V. Lifschitz and I. Niemel{\"a}},
  booktitle = {Proceedings of the Seventh International Conference on Logic Programming and Nonmonotonic Reasoning (LPNMR'04)},
  publisher = springer,
  series = lnai,
  volume = {2923},
  year = {2004}
}

@proceedings{lpnmr05,
  title = {Proceedings of the Eighth International Conference on Logic Programming and Nonmonotonic Reasoning (LPNMR'05)},
  editor = {C. Baral and G. Greco and N. Leone and G. Terracina},
  booktitle = {Proceedings of the Eighth International Conference on Logic Programming and Nonmonotonic Reasoning (LPNMR'05)},
  publisher = springer,
  series = lnai,
  volume = {3662},
  year = {2005}
}

@proceedings{lpnmr07,
  title = {Proceedings of the Ninth International Conference on Logic Programming and Nonmonotonic Reasoning (LPNMR'07)},
  editor = {C. Baral and G. Brewka and J. Schlipf},
  booktitle = {Proceedings of the Ninth International Conference on Logic Programming and Nonmonotonic Reasoning (LPNMR'07)},
  publisher = springer,
  series = lnai,
  volume = {4483},
  year = {2007}
}

@proceedings{lpnmr09,
  title = {Proceedings of the Tenth International Conference on Logic Programming and Nonmonotonic Reasoning (LPNMR'09)},
  editor = {E. Erdem and F. Lin and T. Schaub},
  booktitle = {Proceedings of the Tenth International Conference on Logic Programming and Nonmonotonic Reasoning (LPNMR'09)},
  publisher = springer,
  series = lnai,
  volume = {5753},
  year = {2009}
}

@proceedings{lpnmr11,
  title = {Proceedings of the Eleventh International Conference on Logic Programming and Nonmonotonic Reasoning (LPNMR'11)},
  editor = {J. Delgrande and W. Faber},
  booktitle = {Proceedings of the Eleventh International Conference on Logic Programming and Nonmonotonic Reasoning (LPNMR'11)},
  publisher = springer,
  series = lnai,
  volume = {6645},
  year = {2011}
}

@proceedings{lpnmr13,
  title = {Proceedings of the Twelfth International Conference on Logic Programming and Nonmonotonic Reasoning (LPNMR'13)},
  editor = {P. Cabalar and T. Son},
  booktitle = {Proceedings of the Twelfth International Conference on Logic Programming and Nonmonotonic Reasoning (LPNMR'13)},
  publisher = springer,
  series = lnai,
  volume = {8148},
  year = {2013}
}

@proceedings{lpnmr15,
  title = {Proceedings of the Thirteenth International Conference on Logic Programming and Nonmonotonic Reasoning (LPNMR'15)},
  editor = {F. Calimeri and G. Ianni and M. Truszczy{\'n}ski},
  booktitle = {Proceedings of the Thirteenth International Conference on Logic Programming and Nonmonotonic Reasoning (LPNMR'15)},
  publisher = springer,
  series = lnai,
  volume = {9345},
  year = {2015}
}

@proceedings{lpnmr17,
  title = {Proceedings of the Fourteenth International Conference on Logic Programming and Nonmonotonic Reasoning (LPNMR'17)},
  editor = {M. Balduccini and T. Janhunen},
  booktitle = {Proceedings of the Fourteenth International Conference on Logic Programming and Nonmonotonic Reasoning (LPNMR'17)},
  publisher = springer,
  series = lnai,
  volume = {10377},
  year = {2017}
}

@proceedings{lpnmr19,
  title = {Proceedings of the Fifteenth International Conference on Logic Programming and Nonmonotonic Reasoning (LPNMR'19)},
  editor = {M. Balduccini and Y. Lierler and S. Woltran},
  booktitle = {Proceedings of the Fifteenth International Conference on Logic Programming and Nonmonotonic Reasoning (LPNMR'19)},
  publisher = springer,
  series = lnai,
  volume = {11481},
  year = {2019}
}

@proceedings{lpnmr22,
  title = {Proceedings of the Sixteenth International Conference on Logic Programming and Nonmonotonic Reasoning (LPNMR'22)},
  editor = {G. Gottlob and D. Inclezan and M. Maratea},
  booktitle = {Proceedings of the Sixteenth International Conference on Logic Programming and Nonmonotonic Reasoning (LPNMR'22)},
  publisher = springer,
  series = lnai,
  volume = {13416},
  year = {2022}
}

@proceedings{lpnmr24,
  title = {Proceedings of the Seventeenth International Conference on Logic Programming and Nonmonotonic Reasoning (LPNMR'24)},
  editor = {C. Dodaro and V. Martinez},
  booktitle = {Proceedings of the Seventeenth International Conference on Logic Programming and Nonmonotonic Reasoning (LPNMR'24)},
  optvolume = {},
  publisher = springer,
  series = lnai,
  year = {2024}
}

@proceedings{lpnmr93,
  title = {Proceedings of the Second International Conference on Logic Programming and Nonmonotonic Reasoning (LPNMR'93)},
  editor = {L. Pereira and A. Nerode},
  booktitle = {Proceedings of the Second International Conference on Logic Programming and Nonmonotonic Reasoning (LPNMR'93)},
  publisher = springer,
  series = lnai,
  volume = {928},
  year = {1993}
}

@proceedings{lpnmr95,
  title = {Proceedings of the Third International Conference on Logic Programming and Nonmonotonic Reasoning (LPNMR'95)},
  editor = {V. Marek and A. Nerode},
  booktitle = {Proceedings of the Third International Conference on Logic Programming and Nonmonotonic Reasoning (LPNMR'95)},
  publisher = springer,
  series = lnai,
  volume = {928},
  year = {1995}
}

@proceedings{lpnmr97,
  title = {Proceedings of the Fourth International Conference on Logic Programming and Nonmonotonic Reasoning (LPNMR'97)},
  editor = {J. Dix and U. Furbach and A. Nerode},
  booktitle = {Proceedings of the Fourth International Conference on Logic Programming and Nonmonotonic Reasoning (LPNMR'97)},
  publisher = springer,
  series = lnai,
  volume = {1265},
  year = {1997}
}

@proceedings{lpnmr99,
  title = {Proceedings of the Fifth International Conference on Logic Programming and Nonmonotonic Reasoning (LPNMR'99)},
  editor = {M. Gelfond and N. Leone and G. Pfeifer},
  booktitle = {Proceedings of the Fifth International Conference on Logic Programming and Nonmonotonic Reasoning (LPNMR'99)},
  publisher = springer,
  series = lnai,
  volume = {1730},
  year = {1999}
}

@proceedings{lwda18,
  title = {Proceedings of the Conference "Lernen, Wissen, Daten, Analysen", {LWDA'18}},
  editor = {R. Gemulla and S. Ponzetto and C. Bizer and M. Keuper and H. Stuckenschmidt},
  booktitle = {Proceedings of the Conference "Lernen, Wissen, Daten, Analysen", {LWDA'18}},
  publisher = {CEUR-WS.org},
  series = {{CEUR} Workshop Proceedings},
  volume = {2191},
  year = {2018}
}

@proceedings{lwda22,
  title = {Proceedings of the Conference "Lernen, Wissen, Daten, Analysen", {LWDA'22}},
  editor = {P. Reuss and V. Eisenstadt and J. Sch{\"{o}}nborn and J. Sch{\"{a}}fer},
  booktitle = {Proceedings of the Conference "Lernen, Wissen, Daten, Analysen", {LWDA'22}},
  publisher = {CEUR-WS.org},
  series = {{CEUR} Workshop Proceedings},
  volume = {3341},
  year = {2022}
}

@proceedings{mbmv13,
  title = {Sechzehnter Workshop f{\"u}r Methoden und Beschreibungssprachen zur Modellierung und Verifikation von Schaltungen und Systemen (MBMV'13)},
  editor = {C. Haubelt and D. Timmermann},
  booktitle = {Sechzehnter Workshop f{\"u}r Methoden und Beschreibungssprachen zur Modellierung und Verifikation von Schaltungen und Systemen (MBMV'13)},
  publisher = {Institut f{\"u}r Angewandte Mikroelektronik und Datentechnik, Universit{\"a}t Rostock},
  year = {2013}
}

@proceedings{mbmv18,
  title = {Einundzwanzigster Workshop f{\"u}r Methoden und Beschreibungssprachen zur Modellierung und Verifikation von Schaltungen und Systemen (MBMV'18)},
  editor = {O. Bringmann and A. von Bernuth},
  booktitle = {Einundzwanzigster Workshop f{\"u}r Methoden und Beschreibungssprachen zur Modellierung und Verifikation von Schaltungen und Systemen (MBMV'18)},
  year = {2018}
}

@proceedings{mg65,
  title = {Logic Programming, Knowledge Representation, and Nonmonotonic Reasoning: Essays Dedicated to {M}ichael {G}elfond on the Occasion of his 65th Birthday},
  editor = {M. Balduccini and T. Son},
  booktitle = {Logic Programming, Knowledge Representation, and Nonmonotonic Reasoning: Essays Dedicated to {M}ichael {G}elfond on the Occasion of his 65th Birthday},
  publisher = springer,
  series = lncs,
  volume = {6565},
  year = {2011}
}

@proceedings{mh60,
  title = {Essays Dedicated to {M}anuel {H}ermenegildo on the Occasion of his 60th Birthday},
  editor = {P. Lopez-Garcia and J. Gallagher and R. Giacobazzi},
  booktitle = {Essays Dedicated to {M}anuel {H}ermenegildo on the Occasion of his 60th Birthday},
  note = {To appear},
  optnumber = {tbf},
  optvolume = {tbf},
  publisher = springer,
  series = lncs,
  year = {2022}
}

@book{MLHandbook,
  title = {Handbook of Modal Logic},
  editor = {P. Blackburn and F. Wolter and J. van Benthem},
  booktitle = {Handbook of Modal Logic},
  publisher = elsevier,
  year = {2006}
}

@proceedings{modref10,
  title = {Proceedings of the Ninth International Workshop on Constraint Modelling and Reformulation (ModRef'10)},
  booktitle = {Proceedings of the Ninth International Workshop on Constraint Modelling and Reformulation (ModRef'10)},
  year = {2010}
}

@proceedings{mtv05,
  title = {Proceedings of the Sixth International Workshop on Microprocessor Test and Verification (MTV'05)},
  editor = {M. Abadir and L. Wang},
  booktitle = {Proceedings of the Sixth International Workshop on Microprocessor Test and Verification (MTV'05)},
  publisher = ieee,
  year = {2005}
}

@proceedings{nips06,
  title = {Proceedings of the Twentieth Annual Conference on Neural Information Processing Systems (NIPS'06)},
  editor = {B. Sch{\"o}lkopf and J. Platt and T. Hofmann},
  booktitle = {Proceedings of the Twentieth Annual Conference on Neural Information Processing Systems (NIPS'06)},
  publisher = {{MIT} Press},
  year = {2007}
}

@proceedings{nips13,
  title = {Proceedings of the Twenty-seventh Annual Conference on Neural Information Processing Systems (NIPS'13)},
  editor = {C. Burges and L. Bottou and Z. Ghahramani and K. Weinberger},
  booktitle = {Proceedings of the Twenty-seventh Annual Conference on Neural Information Processing Systems (NIPS'13)},
  publisher = {Neural Information Processing Systems Foundation},
  series = {Advances in Neural Information Processing Systems},
  volume = {26},
  year = {2013}
}

@proceedings{nmelp96,
  title = {Proceedings of the Sixth International Workshop on Non-Monotonic Extensions of Logic Programming (NMELP'96)},
  editor = {J. Dix and L. Pereira and T. Przymusinski},
  booktitle = {Proceedings of the Sixth International Workshop on Non-Monotonic Extensions of Logic Programming (NMELP'96)},
  publisher = springer,
  series = lncs,
  volume = {1216},
  year = {1997}
}

@proceedings{nmr00,
  title = {Proceedings of the Eighth International Workshop on Nonmonotonic Reasoning (NMR'00)},
  editor = {C. Baral and M. Truszczy{\'n}ski},
  booktitle = {Proceedings of the Eighth International Workshop on Nonmonotonic Reasoning (NMR'00)},
  year = {2000}
}

@proceedings{nmr04,
  title = {Proceedings of the Tenth International Workshop on Nonmonotonic Reasoning (NMR'04)},
  editor = {J. Delgrande and T. Schaub},
  booktitle = {Proceedings of the Tenth International Workshop on Nonmonotonic Reasoning (NMR'04)},
  year = {2004}
}

@proceedings{nmr06,
  title = {Proceedings of the Eleventh International Workshop on Nonmonotonic Reasoning (NMR'06)},
  editor = {J. Dix and A. Hunter},
  annote = {http://www.in.tu-clausthal.de/forschung/technical-reports/},
  booktitle = {Proceedings of the Eleventh International Workshop on Nonmonotonic Reasoning (NMR'06)},
  number = {IFI-06-04},
  organization = {Clausthal University of Technology},
  publisher = {Institute for Informatics},
  series = {Technical Report Series},
  year = {2006}
}

@proceedings{nmr08,
  title = {Proceedings of the Twelfth International Workshop on Nonmonotonic Reasoning (NMR'08)},
  editor = {M. Pagnucco and M. Thielscher},
  booktitle = {Proceedings of the Twelfth International Workshop on Nonmonotonic Reasoning (NMR'08)},
  number = {UNSW-CSE-TR-0819},
  series = {School of Computer Science and Engineering, The University of New South Wales, Technical Report Series},
  year = {2008}
}

@proceedings{nmr10,
  title = {Proceedings of the Thirteens International Workshop on Nonmonotonic Reasoning (NMR'10)},
  editor = {T. Meyer and E. Ternovska},
  booktitle = {Proceedings of the Thirteens International Workshop on Nonmonotonic Reasoning (NMR'10)},
  year = {2010}
}

@proceedings{nmr14,
  title = {Proceedings of the Fifteenth International Workshop on Nonmonotonic Reasoning (NMR'14)},
  editor = {S. Konieczny and H. Tompits},
  booktitle = {Proceedings of the Fifteenth International Workshop on Nonmonotonic Reasoning (NMR'14)},
  year = {2014}
}

@proceedings{nmr18,
  title = {Proceedings of the Seventeenth International Workshop on Nonmonotonic Reasoning (NMR'18)},
  editor = {E. Ferm{\'e} and S. Villata},
  booktitle = {Proceedings of the Seventeenth International Workshop on Nonmonotonic Reasoning (NMR'18)},
  year = {2018}
}

@proceedings{nmr84,
  title = {Proceedings of the First International Workshop on Nonmonotonic Reasoning},
  booktitle = {Proceedings of the First International Workshop on Nonmonotonic Reasoning},
  organization = aaai,
  year = {1984}
}

@proceedings{nmr90,
  title = {Proceedings of the Third International Workshop on Nonmonotonic Reasoning},
  editor = {K. Konolige},
  booktitle = {Proceedings of the Third International Workshop on Nonmonotonic Reasoning},
  organization = aaai,
  year = {1990}
}

@proceedings{nmr92,
  title = {Proceedings of the Fourth International Workshop on Nonmonotonic Reasoning},
  editor = {D. Etherington and H. Kautz},
  booktitle = {Proceedings of the Fourth International Workshop on Nonmonotonic Reasoning},
  organization = aaai,
  year = {1992}
}

@proceedings{padl04,
  title = {Proceedings of the Sixth International Symposium on Practical Aspects of Declarative Languages (PADL'04)},
  editor = {B. Jayaraman},
  booktitle = {Proceedings of the Sixth International Symposium on Practical Aspects of Declarative Languages (PADL'04)},
  publisher = springer,
  series = lncs,
  volume = {3057},
  year = {2004}
}

@proceedings{padl09,
  title = {Proceedings of the Eleventh International Symposium on Practical Aspects of Declarative Languages (PADL'09)},
  editor = {A. Gill and T. Swift},
  booktitle = {Proceedings of the Eleventh International Symposium on Practical Aspects of Declarative Languages (PADL'09)},
  publisher = springer,
  series = lncs,
  volume = {5418},
  year = {2009}
}

@proceedings{padl10,
  title = {Proceedings of the Twelfth International Symposium on Practical Aspects of Declarative Languages (PADL'10)},
  editor = {M. Carro and R. Pe{\~n}a},
  booktitle = {Proceedings of the Twelfth International Symposium on Practical Aspects of Declarative Languages (PADL'10)},
  publisher = springer,
  series = lncs,
  volume = {5937},
  year = {2010}
}

@proceedings{padl19,
  title = {Proceedings of the Twenty-first International Symposium on Practical Aspects of Declarative Languages (PADL'19)},
  editor = {J. Alferes and M. Johansson},
  booktitle = {Proceedings of the Twenty-first International Symposium on Practical Aspects of Declarative Languages (PADL'19)},
  publisher = springer,
  series = lncs,
  volume = {11372},
  year = {2019}
}

@proceedings{padl22,
  title = {Proceedings of the Twenty-fourth International Symposium on Practical Aspects of Declarative Languages (PADL'22)},
  editor = {J. Cheney and S. Perri},
  booktitle = {Proceedings of the Twenty-fourth International Symposium on Practical Aspects of Declarative Languages (PADL'22)},
  publisher = springer,
  series = lncs,
  volume = {13165},
  year = {2022}
}

@proceedings{padl23,
  title = {Proceedings of the Twenty-fifth International Symposium on Practical Aspects of Declarative Languages (PADL'23)},
  editor = {M. Hanus and D. Inclezan},
  booktitle = {Proceedings of the Twenty-fifth International Symposium on Practical Aspects of Declarative Languages (PADL'23)},
  publisher = springer,
  series = lncs,
  volume = {13880},
  year = {2023}
}

@proceedings{padl24,
  title = {Proceedings of the Twenty-sixth International Symposium on Practical Aspects of Declarative Languages (PADL'24)},
  editor = {M. Gebser and I. Sergey},
  booktitle = {Proceedings of the Twenty-sixth International Symposium on Practical Aspects of Declarative Languages (PADL'24)},
  publisher = springer,
  series = lncs,
  volume = {14512},
  year = {2024}
}

@proceedings{patat16,
  title = {Proceedings of the Eleventh International Conference of the Practice and Theory of Automated Timetabling (PATAT'16)},
  editor = {E. Burke and L. {D}i Gaspero and B. McCollum and A. Schaerf and E. {\"O}zcan},
  booktitle = {Proceedings of the Eleventh International Conference of the Practice and Theory of Automated Timetabling (PATAT'16)},
  year = {2016}
}

@proceedings{pdmc09,
  title = {Proceedings of the Eighth International Workshop on Parallel and Distributed Methods in Verification (PDMC'09)},
  editor = {L. Brim and J. van de Pol},
  booktitle = {Proceedings of the Eighth International Workshop on Parallel and Distributed Methods in Verification (PDMC'09)},
  series = {Electronic Proceedings in Theoretical Computer Science},
  volume = {14},
  year = {2009}
}

@proceedings{petra08,
  title = {Proceedings of the ACM International Conference on Pervasive Technologies Related to Assistive Environments (PETRA'08)},
  editor = {F. Makedon and L. Baillie},
  booktitle = {Proceedings of the ACM International Conference on Pervasive Technologies Related to Assistive Environments (PETRA'08)},
  publisher = acm,
  series = {ACM International Conference Proceeding Series},
  volume = {282},
  year = {2008}
}

@book{PHandbook,
  title = {Handbook of Philosophical Logic},
  editor = {D. Gabbay and F. Guenthner},
  booktitle = {Handbook of Philosophical Logic},
  publisher = springer,
  year = {2001}
}

@proceedings{pkdd07,
  title = {Proceedings of the Eleventh European Conference on Principles and Practice of Knowledge Discovery in Databases (PKDD'07)},
  editor = {J. Kok and J. Koronacki and R. {L{\'o}pez de M{\'a}ntaras} and S. Matwin and D. Mladenic and A. Skowron},
  booktitle = {Proceedings of the Eleventh European Conference on Principles and Practice of Knowledge Discovery in Databases (PKDD'07)},
  publisher = springer,
  series = lncs,
  volume = {4702},
  year = {2007}
}

@proceedings{pldi04,
  title = {Proceedings of the ACM SIGPLAN Conference on Programming Language Design and Implementation (PLDI'04)},
  editor = {W. Pugh and C. Chambers},
  booktitle = {Proceedings of the ACM SIGPLAN Conference on Programming Language Design and Implementation (PLDI'04)},
  publisher = acm,
  year = {2004}
}

@proceedings{podc96,
  title = {Proceedings of the Fifteenth Annual ACM Symposium on Principles of Distributed Computing (PODC'96)},
  booktitle = {Proceedings of the Fifteenth Annual ACM Symposium on Principles of Distributed Computing (PODC'96)},
  publisher = acm,
  year = {1996}
}

@proceedings{pods02,
  title = {Proceedings of the Twenty-first ACM SIGACT-SIGMOD-SIGART Symposium on Principles of Database Systems (PODS'02)},
  editor = {L. Popa},
  booktitle = {Proceedings of the Twenty-first ACM SIGACT-SIGMOD-SIGART Symposium on Principles of Database Systems (PODS'02)},
  publisher = acm,
  year = {2002}
}

@proceedings{pods06,
  title = {Proceedings of the Twenty-Fifth ACM SIGACT-SIGMOD-SIGART Symposium on Principles of Database Systems (PODS'06)},
  editor = {S. Vansummeren},
  booktitle = {Proceedings of the Twenty-Fifth ACM SIGACT-SIGMOD-SIGART Symposium on Principles of Database Systems (PODS'06)},
  publisher = acm,
  year = {2006}
}

@proceedings{pods86,
  title = {Proceedings of the Fifth ACM SIGACT-SIGMOD Symposium on Principles of Database Systems},
  booktitle = {Proceedings of the Fifth ACM SIGACT-SIGMOD Symposium on Principles of Database Systems},
  publisher = acm,
  year = {1986}
}

@proceedings{pods92,
  title = {Proceedings of the Eleventh ACM SIGACT-SIGMOD-SIGART Symposium on Principles of Database Systems (PODS'92)},
  editor = {M. Vardi and P. Kanellakis},
  booktitle = {Proceedings of the Eleventh ACM SIGACT-SIGMOD-SIGART Symposium on Principles of Database Systems (PODS'92)},
  publisher = {ACM Press},
  year = {1992}
}

@proceedings{pods93,
  title = {Proceedings of the Twelfth ACM SIGACT-SIGMOD-SIGART Symposium on Principles of Database Systems (PODS'93)},
  booktitle = {Proceedings of the Twelfth ACM SIGACT-SIGMOD-SIGART Symposium on Principles of Database Systems (PODS'93)},
  publisher = acm,
  year = {1993}
}

@proceedings{policy05,
  title = {Proceedings of the Sixth IEEE International Workshop on Policies for Distributed Systems and Networks (POLICY'05)},
  booktitle = {Proceedings of the Sixth IEEE International Workshop on Policies for Distributed Systems and Networks (POLICY'05)},
  publisher = ieee,
  year = {2005}
}

@proceedings{popl80,
  title = {Proceedings of the Seventh Symposium on Principles of Programming Languages (POPL'80)},
  editor = {P. Abrahams and R. Lipton and S. Bourne},
  booktitle = {Proceedings of the Seventh Symposium on Principles of Programming Languages (POPL'80)},
  publisher = acm,
  year = {1980}
}

@proceedings{pos10,
  title = {Proceedings of the First Workshop on Pragmatics of SAT (PoS'10)},
  editor = {D. {L}e Berre},
  booktitle = {Proceedings of the First Workshop on Pragmatics of SAT (PoS'10)},
  publisher = {EasyChair},
  series = {EPiC Series in Computing},
  volume = {8},
  year = {2012}
}

@proceedings{pos11,
  title = {Proceedings of the Second Workshop on Pragmatics of SAT (PoS'11)},
  editor = {D. {L}e Berre and A. {Van Gelder}},
  booktitle = {Proceedings of the Second Workshop on Pragmatics of SAT (PoS'11)},
  year = {2011}
}

@proceedings{pos13,
  title = {Proceedings of the Fourth Workshop on Pragmatics of SAT (PoS'13)},
  editor = {D. {L}e Berre and A. {Van Gelder}},
  booktitle = {Proceedings of the Fourth Workshop on Pragmatics of SAT (PoS'13)},
  year = {2013}
}

@proceedings{pos13epic,
  title = {Proceedings of the Fourth Workshop on Pragmatics of SAT (PoS'13)},
  editor = {D. {L}e Berre},
  booktitle = {Proceedings of the Fourth Workshop on Pragmatics of SAT (PoS'13)},
  publisher = {EasyChair},
  series = {EasyChair Proceedings in Computing},
  volume = {29},
  year = {2014}
}

@proceedings{ppdp12,
  title = {Proceedings of the Fourteenth International Symposium on Principles and Practice of Declarative Programming (PPDP'12)},
  editor = {D. Schreye and G. Janssens and A. King},
  booktitle = {Proceedings of the Fourteenth International Symposium on Principles and Practice of Declarative Programming (PPDP'12)},
  publisher = acm,
  year = {2012}
}

@proceedings{ppdp14,
  title = {Proceedings of the Sixteenth International Symposium on Principles and Practice of Declarative Programming (PPDP'14)},
  editor = {O. Chitil and A. King and O. Danvy},
  booktitle = {Proceedings of the Sixteenth International Symposium on Principles and Practice of Declarative Programming (PPDP'14)},
  publisher = acm,
  year = {2014}
}

@proceedings{ppdp16,
  title = {Proceedings of the Eighteenth International Symposium on Principles and Practice of Declarative Programming (PPDP'16)},
  editor = {J. Cheney and G. Vidal},
  booktitle = {Proceedings of the Eighteenth International Symposium on Principles and Practice of Declarative Programming (PPDP'16)},
  publisher = acm,
  year = {2016}
}

@proceedings{prefs06,
  title = {Proceedings of the International Workshop on Preferences in Logic Programming Systems (PREFS'06)},
  editor = {E. Pontelli and T. Son},
  booktitle = {Proceedings of the International Workshop on Preferences in Logic Programming Systems (PREFS'06)},
  year = {2006}
}

@proceedings{pricai14,
  title = {Proceedings of the Thirteenth Pacific Rim International Conference on Artificial Intelligence (PRICAI'14)},
  editor = {D. Pham and S. Park},
  booktitle = {Proceedings of the Thirteenth Pacific Rim International Conference on Artificial Intelligence (PRICAI'14)},
  publisher = springer,
  series = lnai,
  volume = {8862},
  year = {2014}
}

@proceedings{prima20,
  title = {Proceedings of the Twenty-third International Conference on Principles and Practice of Multi-Agent Systems (PRIMA'20)},
  editor = {T. Uchiya and Q. Bai and I. Mars{\'a}{-}Maestre},
  booktitle = {Proceedings of the Twenty-third International Conference on Principles and Practice of Multi-Agent Systems (PRIMA'20)},
  publisher = springer,
  series = lncs,
  year = {2021}
}

@proceedings{prl21,
  title = {Proceedings of the ICAPS 2021 Workshop on Planning and Reinforcement Learning (PRL'21)},
  editor = {H. Palacios},
  booktitle = {Proceedings of the ICAPS 2021 Workshop on Planning and Reinforcement Learning (PRL'21)},
  year = {2021}
}

@proceedings{pvmmpi09,
  title = {Proceedings of the Sixteenth European PVM/MPI Users' Group Meeting on Recent Advances in Parallel Virtual Machine and Message Passing Interface (PVM/MPI'09)},
  editor = {M. Ropo and J. Westerholm and J. Dongarra},
  booktitle = {Proceedings of the Sixteenth European PVM/MPI Users' Group Meeting on Recent Advances in Parallel Virtual Machine and Message Passing Interface (PVM/MPI'09)},
  publisher = springer,
  series = lncs,
  volume = {5759},
  year = {2009}
}

@proceedings{rcra09,
  title = {Proceedings of the Sixteenth International Workshop on Experimental Evaluation of Algorithms for Solving Problems with Combinatorial Explosion (RCRA'09)},
  editor = {M. Gavanelli and T. Mancini},
  booktitle = {Proceedings of the Sixteenth International Workshop on Experimental Evaluation of Algorithms for Solving Problems with Combinatorial Explosion (RCRA'09)},
  publisher = {CEUR Workshop Proceedings},
  year = {2009}
}

@proceedings{rcra13,
  title = {Proceedings of the Twentieth International Workshop on Experimental Evaluation of Algorithms for Solving Problems with Combinatorial Explosion (RCRA'13)},
  booktitle = {Proceedings of the Twentieth  International Workshop on Experimental Evaluation of Algorithms for Solving Problems with Combinatorial Explosion (RCRA'13)},
  series = {{CEUR} Workshop Proceedings},
  year = {2013}
}

@proceedings{rcra15,
  title = {Proceedings of the Twenty-second International Workshop on Experimental Evaluation of Algorithms for Solving Problems with Combinatorial Explosion (RCRA'15)},
  editor = {S. Bistarelli and A. Formisano and M. Maratea},
  booktitle = {Proceedings of the Twenty-second International Workshop on Experimental Evaluation of Algorithms for Solving Problems with Combinatorial Explosion (RCRA'15)},
  publisher = {CEUR Workshop Proceedings},
  volume = {1451},
  year = {2015}
}

@proceedings{reinfrank89a,
  title = {Proceedings of the Second International Workshop on Nonmonotonic Reasoning},
  editor = {M. Reinfrank and J. de Kleer and M. Ginsberg and E. Sandewall},
  booktitle = {Proceedings of the Second International Workshop on Nonmonotonic Reasoning},
  publisher = springer,
  series = lnai,
  volume = {346},
  year = {1989}
}

@proceedings{rr08,
  title = {Proceedings of the Second International Conference on Web Reasoning and Rule Systems (RR'08)},
  editor = {D. Calvanese and G. Lausen},
  booktitle = {Proceedings of the Second International Conference on Web Reasoning and Rule Systems (RR'08)},
  publisher = springer,
  series = lncs,
  volume = {5341},
  year = {2008}
}

@proceedings{rr10,
  title = {Proceedings of the Fourth International Conference on Web Reasoning and Rule Systems (RR'10)},
  editor = {P. Hitzler and T. Lukasiewicz},
  booktitle = {Proceedings of the Fourth International Conference on Web Reasoning and Rule Systems (RR'10)},
  publisher = springer,
  series = lncs,
  volume = {6333},
  year = {2010}
}

@proceedings{rr15,
  title = {Proceedings of the Ninth International Conference on Web Reasoning and Rule Systems (RR'15)},
  editor = {B. ten Cate and A. Mileo},
  booktitle = {Proceedings of the Ninth International Conference on Web Reasoning and Rule Systems (RR'15)},
  publisher = springer,
  series = lncs,
  volume = {9209},
  year = {2015}
}

@proceedings{rss-cp13,
  title = {Proceedings of Combined Robot Motion Planning and AI Planning for Practical Applications (RSS-CP13)},
  booktitle = {Proceedings of Combined Robot Motion Planning and AI Planning for Practical Applications (RSS-CP13)},
  year = {2013}
}

@proceedings{ruleml12,
  title = {Proceedings of the Sixth International Symposium on Rules on the Web: Research and Applications},
  editor = {A. Bikakis and A. Giurca},
  booktitle = {Proceedings of the Sixth International Symposium on Rules on the Web: Research and Applications},
  publisher = springer,
  series = lncs,
  volume = {7438},
  year = {2012}
}

@proceedings{ruleml19,
  title = {Proceedings of the Third International Joint Conference on Rules and Reasoning (RuleML+RR'19)},
  editor = {P. Fodor and M. Montali and D. Calvanese and D. Roman},
  booktitle = {Proceedings of the Third International Joint Conference on Rules and Reasoning (RuleML+RR'19)},
  publisher = springer,
  series = lncs,
  volume = {11784},
  year = {2019}
}

@proceedings{ruleml22,
  title = {Proceedings of the Sixth International Joint Conference on Rules and Reasoning (RuleML+RR'22)},
  editor = {G. Governatori and A. Turhan},
  booktitle = {Proceedings of the Sixth International Joint Conference on Rules and Reasoning (RuleML+RR'22)},
  publisher = springer,
  series = lncs,
  volume = {13752},
  year = {2022}
}

@proceedings{rw17,
  title = {Proceedings of the Thirteenth International Summer School of the Reasoning Web},
  editor = {G. Ianni and D. Lembo and L. Bertossi and W. Faber and B. Glimm and G. Gottlob and S. Staab},
  booktitle = {Proceedings of the Thirteenth International Summer School of the Reasoning Web},
  publisher = springer,
  series = lncs,
  volume = {10370},
  year = {2017}
}

@proceedings{sat01,
  title = {Proceedings of the Fourth Workshop on Theory and Applications of Satisfiability Testing (SAT'01)},
  editor = {H. Kautz and B. Selman},
  booktitle = {Proceedings of the Fourth Workshop on Theory and Applications of Satisfiability Testing (SAT'01)},
  publisher = elsevier,
  series = {Electronic Notes in Discrete Mathematics},
  volume = {9},
  year = {2001}
}

@proceedings{sat02,
  title = {Proceedings of the Fifth International Symposium on Theory and Applications of Satisfiability Testing (SAT'02)},
  booktitle = {Proceedings of the Fifth International Symposium on Theory and Applications of Satisfiability Testing (SAT'02)},
  note = {Available at http://gauss.ececs.uc.edu/Conferences/SAT2002/sat2002list.html},
  year = {2002}
}

@proceedings{sat03,
  title = {Proceedings of the Sixth International Conference on Theory and Applications of Satisfiability Testing (SAT'03)},
  editor = {E. Giunchiglia and A. Tacchella},
  booktitle = {Proceedings of the Sixth International Conference on Theory and Applications of Satisfiability Testing (SAT'03)},
  publisher = springer,
  series = lncs,
  volume = {2919},
  year = {2004}
}

@proceedings{sat04,
  title = {Proceedings of the Seventh International Conference on Theory and Applications of Satisfiability Testing (SAT'04)},
  editor = {H. Hoos and D. Mitchell},
  booktitle = {Proceedings of the Seventh International Conference on Theory and Applications of Satisfiability Testing (SAT'04)},
  publisher = springer,
  series = lncs,
  volume = {3542},
  year = {2004}
}

@proceedings{sat05,
  title = {Proceedings of the Eighth International Conference on Theory and Applications of Satisfiability Testing (SAT'05)},
  editor = {F. Bacchus and T. Walsh},
  booktitle = {Proceedings of the Eighth International Conference on Theory and Applications of Satisfiability Testing (SAT'05)},
  publisher = springer,
  series = lncs,
  volume = {3569},
  year = {2005}
}

@proceedings{sat06,
  title = {Proceedings of the Ninth International Conference on Theory and Applications of Satisfiability Testing (SAT'06)},
  editor = {A. Biere and C. Gomes},
  booktitle = {Proceedings of the Ninth International Conference on Theory and Applications of Satisfiability Testing (SAT'06)},
  publisher = springer,
  series = lncs,
  volume = {4121},
  year = {2006}
}

@proceedings{sat07,
  title = {Proceedings of the Tenth International Conference on Theory and Applications of Satisfiability Testing (SAT'07)},
  editor = {J. Marques-Silva and K. Sakallah},
  booktitle = {Proceedings of the Tenth International Conference on Theory and Applications of Satisfiability Testing (SAT'07)},
  publisher = springer,
  series = lncs,
  volume = {4501},
  year = {2007}
}

@proceedings{sat08,
  title = {Proceedings of the Eleventh International Conference on Theory and Applications of Satisfiability Testing (SAT'08)},
  editor = {H. {Kleine B{\"u}ning} and X. Zhao},
  booktitle = {Proceedings of the Eleventh International Conference on Theory and Applications of Satisfiability Testing (SAT'08)},
  publisher = springer,
  series = lncs,
  volume = {4996},
  year = {2008}
}

@proceedings{sat09,
  title = {Proceedings of the Twelfth International Conference on Theory and Applications of Satisfiability Testing (SAT'09)},
  editor = {O. Kullmann},
  booktitle = {Proceedings of the Twelfth International Conference on Theory and Applications of Satisfiability Testing (SAT'09)},
  publisher = springer,
  series = lncs,
  volume = {5584},
  year = {2009}
}

@proceedings{sat10,
  title = {Proceedings of the Thirteenth International Conference on Theory and Applications of Satisfiability Testing (SAT'10)},
  editor = {O. Strichman and S. Szeider},
  booktitle = {Proceedings of the Thirteenth International Conference on Theory and Applications of Satisfiability Testing (SAT'10)},
  publisher = springer,
  series = lncs,
  volume = {6175},
  year = {2010}
}

@proceedings{sat11,
  title = {Proceedings of the Fourteenth International Conference on Theory and Applications of Satisfiability Testing (SAT'11)},
  editor = {K. Sakallah and L. Simon},
  booktitle = {Proceedings of the Fourteenth International Conference on Theory and Applications of Satisfiability Testing (SAT'11)},
  publisher = springer,
  series = lncs,
  volume = {6695},
  year = {2011}
}

@proceedings{sat12,
  title = {Proceedings of the Fifteenth International Conference on Theory and Applications of Satisfiability Testing (SAT'12)},
  editor = {A. Cimatti and R. Sebastiani},
  booktitle = {Proceedings of the Fifteenth International Conference on Theory and Applications of Satisfiability Testing (SAT'12)},
  publisher = springer,
  series = lncs,
  volume = {7317},
  year = {2012}
}

@proceedings{sat15,
  title = {Proceedings of the Eighteenth International Conference on Theory and Applications of Satisfiability Testing (SAT'15)},
  editor = {M. Heule and S. Weaver},
  booktitle = {Proceedings of the Eighteenth International Conference on Theory and Applications of Satisfiability Testing (SAT'15)},
  publisher = springer,
  series = lncs,
  volume = {9340},
  year = {2015}
}

@proceedings{sat19,
  title = {Proceedings of the Twenty-second International Conference on Theory and Applications of Satisfiability Testing (SAT'19)},
  editor = {M. Janota and I. Lynce},
  booktitle = {Proceedings of the Twenty-second International Conference on Theory and Applications of Satisfiability Testing (SAT'19)},
  publisher = springer,
  series = lncs,
  volume = {11628},
  year = {2019}
}

@proceedings{sat20,
  title = {Proceedings of the Twenty-third International Conference on Theory and Applications of Satisfiability Testing (SAT'20)},
  editor = {L. Pulina and M. Seidl},
  booktitle = {Proceedings of the Twenty-third International Conference on Theory and Applications of Satisfiability Testing (SAT'20)},
  publisher = springer,
  series = lncs,
  volume = {12178},
  year = {2020}
}

@proceedings{satbooklet09,
  title = {{SAT} 2009 competitive events booklet: preliminary version},
  editor = {D. {L}e Berre and O. Roussel and L. Simon and V. Manquinho and J. Argelich and C. Li and F. Many{\`a} and J. Planes},
  booktitle = {{SAT} 2009 competitive events booklet: preliminary version},
  note = {Available at \url{http://www.cril.univ-artois.fr/SAT09/solvers/booklet.pdf}},
  year = {2009}
}

@proceedings{satchallenge12,
  title = {Proceedings of {SAT} Challenge 2012: Solver and Benchmark Descriptions},
  editor = {A. Balint and A. Belov and D. Diepold and S. Gerber and M. J{\"a}rvisalo and C. Sinz},
  booktitle = {Proceedings of {SAT} Challenge 2012: Solver and Benchmark Descriptions},
  note = {Available at \url{https://helda.helsinki.fi/handle/10138/34218}},
  publisher = {University of Helsinki},
  series = {Department of Computer Science Series of Publications B},
  volume = {B-2012-2},
  year = {2012}
}

@book{SATHandbook,
  title = {Handbook of Satisfiability},
  editor = {A. Biere and M. Heule and H. van Maaren and T. Walsh},
  booktitle = {Handbook of Satisfiability},
  doi = {10.3233/FAIA336},
  publisher = {IOS Press},
  series = {Frontiers in Artificial Intelligence and Applications},
  volume = {185},
  year = {2009}
}

@book{SATHandbook21,
  title = {Handbook of Satisfiability - Second Edition},
  editor = {A. Biere and M. Heule and H. {van Maaren} and T. Walsh},
  booktitle = {Handbook of Satisfiability - Second Edition},
  publisher = {IOS Press},
  series = {Frontiers in Artificial Intelligence and Applications},
  volume = {336},
  year = {2021}
}

@proceedings{sbmf09,
  title = {Proceedings of the Twelfth Brazilian Symposium on Formal Methods (SBMF'09)},
  editor = {M. Oliveira and J. Woodcock},
  booktitle = {Proceedings of the Twelfth Brazilian Symposium on Formal Methods (SBMF'09)},
  publisher = springer,
  series = lncs,
  volume = {5902},
  year = {2009}
}

@proceedings{sc03,
  title = {Proceedings of the Sixteenth International Conference for High Performance Computing, Networking, Storage, and Analysis (SC'03)},
  booktitle = {Proceedings of the Sixteenth International Conference for High Performance Computing, Networking, Storage, and Analysis (SC'03)},
  publisher = ieee,
  year = {2003}
}

@proceedings{sea07,
  title = {Proceedings of the First Workshop on Software Engineering for Answer Set Programming (SEA'07)},
  editor = {M. de Vos and T. Schaub},
  booktitle = {Proceedings of the First Workshop on Software Engineering for Answer Set Programming (SEA'07)},
  publisher = {CEUR Workshop Proceedings},
  url = {http://ceur-ws.org/Vol-281},
  volume = {281},
  year = {2007}
}

@proceedings{sea09,
  title = {Proceedings of the Second Workshop on Software Engineering for Answer Set Programming (SEA'09)},
  editor = {M. de Vos and T. Schaub},
  booktitle = {Proceedings of the Second Workshop on Software Engineering for Answer Set Programming (SEA'09)},
  publisher = {CEUR Workshop Proceedings},
  url = {http://ceur-ws.org/Vol-546},
  volume = {546},
  year = {2009}
}

@proceedings{seaa17,
  title = {Proceedings of the Forty-Third Euromicro Conference on Software Engineering and Advanced Applications (SEAA'17)},
  editor = {M. Felderer and H. Olsson and A. Skavhaug},
  booktitle = {Proceedings of the Forty-Third Euromicro Conference on Software Engineering and Advanced Applications (SEAA'17)},
  publisher = ieee,
  year = {2017}
}

@proceedings{siekmann60,
  title = {Mechanizing Mathematical Reasoning, Essays in Honor of J{\"o}rg H. Siekmann on the Occasion of His 60th Birthday},
  editor = {D. Hutter and W. Stephan},
  booktitle = {Mechanizing Mathematical Reasoning},
  publisher = springer,
  series = lncs,
  volume = {2605},
  year = {2005}
}

@proceedings{sigmod05,
  title = {Proceedings of the ACM SIGMOD International Conference on Management of Data (SIGMOD'05)},
  editor = {F. {\"O}zcan},
  booktitle = {Proceedings of the ACM SIGMOD International Conference on Management of Data (SIGMOD'05)},
  publisher = acm,
  year = {2005}
}

@proceedings{simultech24,
  title = {Proceedings of the Fourteenth International Conference on Simulation and Modeling Methodologies, Technologies and Applications (SIMULTECH'24)},
  editor = {F. De Rango and F. Werner and G. Wagner},
  booktitle = {Proceedings of the Fourteenth International Conference on Simulation and Modeling Methodologies, Technologies and Applications (SIMULTECH'24)},
  publisher = {SCITEPRESS},
  year = {2024}
}

@proceedings{slp91,
  title = {Proceedings of the International Symposium on Logic Programming},
  editor = {V. Saraswat and K. Ueda},
  booktitle = {Proceedings of the International Symposium on Logic Programming},
  publisher = {{MIT} Press},
  year = {1991}
}

@proceedings{slp95,
  title = {Proceedings of the International Symposium on Logic Programming},
  editor = {J. Lloyd},
  booktitle = {Proceedings of the International Symposium on Logic Programming},
  publisher = {{MIT} Press},
  year = {1995}
}

@proceedings{slp97,
  title = {Proceedings of the International Symposium on Logic Programming},
  editor = {J. Maluszynski},
  booktitle = {Proceedings of the International Symposium on Logic Programming},
  publisher = {{MIT} Press},
  year = {1997}
}

@proceedings{smc17,
  title = {Proceedings of the Fourteenth Sound and Music Computing Conference (SMC'17)},
  editor = {T. Lokki and J. P{\"a}tynen and V. V{\"a}lim{\"a}ki},
  booktitle = {Proceedings of the Fourteenth Sound and Music Computing Conference (SMC'17)},
  publisher = {Aalto University},
  year = {2017}
}

@proceedings{socs11,
  title = {Proceedings of the Fourth Annual Symposium on Combinatorial Search (SOCS'11)},
  editor = {D. Borrajo and M. Likhachev and C. L{\'o}pez},
  booktitle = {Proceedings of the Fourth Annual Symposium on Combinatorial Search (SOCS'11)},
  publisher = aaai,
  year = {2011}
}

@proceedings{socs12,
  title = {Proceedings of the Fourth Annual Symposium on Combinatorial Search (SOCS'12)},
  editor = {D. Borrajo and A. Felner and R. Korf and M. Likhachev and C. {Linares L{\'{o}}pez} and W. Ruml and N. Sturtevant},
  booktitle = {Proceedings of the Fourth Annual Symposium on Combinatorial Search (SOCS'12)},
  publisher = aaai,
  year = {2012}
}

@proceedings{socs17,
  title = {Proceedings of the Tenth International Symposium on Combinatorial Search (SOCS'17)},
  editor = {A. Fukunaga and A. Kishimoto},
  booktitle = {Proceedings of the Tenth International Symposium on Combinatorial Search (SOCS'17)},
  publisher = {{AAAI} Press},
  year = {2017}
}

@proceedings{socs18,
  title = {Proceedings of the Eleventh International Symposium on Combinatorial Search (SOCS'18)},
  editor = {V. Bulitko and S. Storandt},
  booktitle = {Proceedings of the Eleventh International Symposium on Combinatorial Search (SOCS'18)},
  publisher = {{AAAI} Press},
  year = {2018}
}

@proceedings{socs19,
  title = {Proceedings of the Twelfth International Symposium on Combinatorial Search (SOCS'19)},
  editor = {P. Surynek and W. Yeoh},
  booktitle = {Proceedings of the Twelfth International Symposium on Combinatorial Search (SOCS'19)},
  publisher = {{AAAI} Press},
  year = {2019}
}

@proceedings{socs21,
  title = {Proceedings of the Fourteenth International Symposium on Combinatorial Search (SOCS'21)},
  editor = {H. Ma and I. Serina},
  booktitle = {Proceedings of the Fourteenth International Symposium on Combinatorial Search (SOCS'21)},
  publisher = {{AAAI} Press},
  year = {2021}
}

@proceedings{socs23,
  title = {Proceedings of the Sixteenth International Symposium on Combinatorial Search (SOCS'23)},
  editor = {R. Bart{\'{a}}k and W. Ruml and O. Salzman},
  booktitle = {Proceedings of the Sixteenth International Symposium on Combinatorial Search (SOCS'23)},
  publisher = {{AAAI} Press},
  year = {2023}
}

@proceedings{socs24,
  title = {Proceedings of the Seventeenth International Symposium on Combinatorial Search (SOCS'24)},
  editor = {A. Felner and J. Li},
  booktitle = {Proceedings of the Seventeenth International Symposium on Combinatorial Search (SOCS'24)},
  publisher = {{AAAI} Press},
  year = {2024}
}

@proceedings{soda02,
  title = {Proceedings of the Thirteenth Annual ACM-SIAM Symposium on Discrete Algorithms (SODA'02)},
  booktitle = {Proceedings of the Thirteenth Annual ACM-SIAM Symposium on Discrete Algorithms (SODA'02)},
  publisher = {Society for Industrial and Applied Mathematics},
  year = {2002}
}

@proceedings{spin10,
  title = {Proceedings of the Seventeenth International {SPIN} Workshop (SPIN'10)},
  editor = {J. van de Pol and M. Weber},
  booktitle = {Proceedings of the Seventeenth International {SPIN} Workshop (SPIN'10)},
  publisher = springer,
  series = lncs,
  volume = {6349},
  year = {2010}
}

@proceedings{taasp20,
  title = {Proceedings of the Fourth Workshop on Trends and Applications of Answer Set Programming (TAASP'20)},
  editor = {M. Gebser and F. Laferri{\`{e}}re and Z. Saribatur},
  booktitle = {Proceedings of the Fourth Workshop on Trends and Applications of Answer Set Programming (TAASP'20)},
  optpublisher = {Technische Universit{\"a}t Wien},
  url = {http://www.kr.tuwien.ac.at/events/taasp20/accepted.html},
  year = {2020}
}

@proceedings{taasp22,
  title = {Proceedings of the Fifth Workshop on Trends and Applications of Answer Set Programming (TAASP'22)},
  editor = {A. Tarzariol and F. Laferri{\`{e}}re and Z. Saribatur},
  booktitle = {Proceedings of the Fifth Workshop on Trends and Applications of Answer Set Programming (TAASP'22)},
  optpublisher = {Technische Universit{\"a}t Wien},
  url = {http://www.kr.tuwien.ac.at/events/taasp22/accepted.html},
  year = {2022}
}

@book{TableauHandbook,
  title = {Handbook of Tableau Methods},
  editor = {M. {D}'\relax Agostino and D. Gabbay and R. H{\"a}hnle and J. Posegga},
  booktitle = {Handbook of Tableau Methods},
  publisher = kluwer,
  year = {1999}
}

@proceedings{tableaux00,
  title = {Proceedings of the Ninth International Conference on Automated Reasoning with Analytic Tableaux and Related Methods (TABLEAUX'00)},
  editor = {R. Dyckhoff},
  booktitle = {Proceedings of the Ninth International Conference on Automated Reasoning with Analytic Tableaux and Related Methods (TABLEAUX'00)},
  publisher = springer,
  series = lncs,
  volume = {1847},
  year = {2000}
}

@proceedings{tableaux02,
  title = {Proceedings of the Eleventh International Conference on Automated Reasoning with Analytic Tableaux and Related Methods (TABLEAUX'02)},
  editor = {U. Egly and C. Ferm{\"u}ller},
  booktitle = {Proceedings of the Eleventh International Conference on Automated Reasoning with Analytic Tableaux and Related Methods (TABLEAUX'02)},
  publisher = springer,
  series = lncs,
  volume = {2381},
  year = {2002}
}

@proceedings{tableaux05,
  title = {Proceedings of the Fourteenth International Conference on Automated Reasoning with Analytic Tableaux and Related Methods (TABLEAUX'05)},
  editor = {B. Beckert},
  booktitle = {Proceedings of the Fourteenth International Conference on Automated Reasoning with Analytic Tableaux and Related Methods (TABLEAUX'05)},
  publisher = springer,
  series = lncs,
  volume = {3702},
  year = {2005}
}

@proceedings{tacas05,
  title = {Proceedings of the Eleventh International Conference on Tools and Algorithms for the Construction and Analysis of Systems (TACAS'05)},
  editor = {N. Halbwachs and L. Zuck},
  booktitle = {Proceedings of the Eleventh International Conference on Tools and Algorithms for the Construction and Analysis of Systems (TACAS'05)},
  publisher = springer,
  series = lncs,
  volume = {3440},
  year = {2005}
}

@proceedings{tacas08,
  title = {Proceedings of the Fourteenth International Conference on Tools and Algorithms for the Construction and Analysis of Systems (TACAS'08)},
  editor = {C. Ramakrishnan and J. Rehof},
  booktitle = {Proceedings of the Fourteenth International Conference on Tools and Algorithms for the Construction and Analysis of Systems (TACAS'08)},
  publisher = springer,
  series = lncs,
  volume = {4963},
  year = {2008}
}

@proceedings{tacas10,
  title = {Proceedings of the Sixteenth International Conference on Tools and Algorithms for the Construction and Analysis of Systems (TACAS'10)},
  editor = {J. Esparza and R. Majumdar},
  booktitle = {Proceedings of the Sixteenth International Conference on Tools and Algorithms for the Construction and Analysis of Systems (TACAS'10)},
  publisher = springer,
  series = lncs,
  volume = {6015},
  year = {2010}
}

@proceedings{tacas17,
  title = {Proceedings of the Twenty-third International Conference on Tools and Algorithms for the Construction and Analysis of Systems (TACAS'17)},
  editor = {A. Legay and T. Margaria},
  booktitle = {Proceedings of the Twenty-third International Conference on Tools and Algorithms for the Construction and Analysis of Systems (TACAS'17)},
  publisher = springer,
  series = lncs,
  volume = {10205},
  year = {2017}
}

@proceedings{tacas95,
  title = {Proceedings of the First International Workshop on Tools and Algorithms for Construction and Analysis of Systems (TACAS'95)},
  editor = {E. Brinksma and R. Cleaveland and K. Larsen and T. Margaria and B. Steffen},
  booktitle = {Proceedings of the First International Workshop on Tools and Algorithms for Construction and Analysis of Systems (TACAS'95)},
  publisher = springer,
  series = lncs,
  volume = {1019},
  year = {1995}
}

@proceedings{tacas98,
  title = {Proceedings of the Fourth International Conference on Tools and Algorithms for Construction and Analysis of Systems (TACAS'98)},
  editor = {B. Steffen},
  booktitle = {Proceedings of the Fourth International Conference on Tools and Algorithms for Construction and Analysis of Systems (TACAS'98)},
  publisher = springer,
  series = lncs,
  volume = {1384},
  year = {1998}
}

@proceedings{tacas99,
  title = {Proceedings of the Fifth International Conference on Tools and Algorithms for Construction and Analysis of Systems (TACAS'99)},
  editor = {R. Cleaveland},
  booktitle = {Proceedings of the Fifth International Conference on Tools and Algorithms for Construction and Analysis of Systems (TACAS'99)},
  doi = {10.1007/3-540-49059-0},
  publisher = springer,
  series = lncs,
  volume = {1579},
  year = {1999}
}

@proceedings{tamc19,
  title = {Proceedings of the Fifteenth Annual Conference on Theory and Applications of Models of Computation (TAMC'19)},
  editor = {T. Gopal and J. Watada},
  booktitle = {Proceedings of the Fifteenth Annual Conference on Theory and Applications of Models of Computation (TAMC'19)},
  publisher = springer,
  series = lncs,
  volume = {11436},
  year = {2019}
}

@proceedings{time08,
  title = {Proceedings of the fifteenth International Symposium on Temporal Representation and Reasoning (TIME'08)},
  editor = {S. Demri and C. Jensen},
  booktitle = {Proceedings of the fifteenth International Symposium on Temporal Representation and Reasoning (TIME'08)},
  publisher = ieee,
  year = {2008}
}

@book{TIMEHandbook,
  title = {Handbook of Temporal Reasoning in Artificial Intelligence},
  editor = {M. Fisher and D. Gabbay and L. Vila},
  booktitle = {Handbook of Temporal Reasoning in Artificial Intelligence},
  publisher = elsevier,
  series = {Foundations of Artificial Intelligence},
  volume = {1},
  year = {2005}
}

@proceedings{vl65,
  title = {Correct Reasoning: Essays on Logic-Based {AI} in Honour of {V}ladimir {L}ifschitz},
  editor = {E. Erdem and J. Lee and Y. Lierler and D. Pearce},
  booktitle = {Correct Reasoning: Essays on Logic-Based {AI} in Honour of {V}ladimir {L}ifschitz},
  publisher = springer,
  series = lncs,
  volume = {7265},
  year = {2012}
}

@proceedings{vldb02,
  title = {Proceedings of Twenty-eighth International Conference on Very Large Data Bases (VLDB'02)},
  booktitle = {Proceedings of Twenty-eighth International Conference on Very Large Data Bases (VLDB'02)},
  publisher = m-k,
  year = {2002}
}

@proceedings{vldb03,
  title = {Proceedings of Twenty-ninth International Conference on Very Large Data Bases (VLDB'03)},
  editor = {J. Freytag and P. Lockemann and S. Abiteboul and M. Carey and P. Selinger and A. Heuer},
  booktitle = {Proceedings of Twenty-ninth International Conference on Very Large Data Bases (VLDB'03)},
  publisher = m-k,
  year = {2003}
}

@proceedings{vldb06,
  title = {Proceedings of the Thirty-second International Conference on Very Large Data Bases},
  editor = {U. Dayal and K. Whang and D. Lomet and G. Alonso and G. Lohman and M. Kersten and S. Cha and Y. Kim},
  booktitle = {Proceedings of the Thirty-second International Conference on Very Large Data Bases},
  publisher = acm,
  year = {2006}
}

@proceedings{vldb90,
  title = {Proceedings of the Sixteenth International Conference on Very Large Data Bases (VLDB'90)},
  editor = {D. McLeod and R. Sacks{-}Davis and H. Schek},
  booktitle = {Proceedings of the Sixteenth International Conference on Very Large Data Bases (VLDB'90)},
  publisher = m-k,
  year = {1990}
}

@proceedings{vldb91,
  title = {Proceedings of the Seventeenth International Conference on Very Large Data Bases (VLDB'91)},
  editor = {G. Lohman and A. Sernadas and R. Camps},
  booktitle = {Proceedings of the Seventeenth International Conference on Very Large Data Bases (VLDB'91)},
  publisher = m-k,
  year = {1991}
}

@proceedings{wabi08,
  title = {Proceedings of the Eighth International Workshop on Algorithms in Bioinformatics (WABI'08)},
  editor = {K. Crandall and J. Lagergren},
  booktitle = {Proceedings of the Eighth International Workshop on Algorithms in Bioinformatics (WABI'08)},
  publisher = springer,
  series = lncs,
  volume = {5251},
  year = {2008}
}

@proceedings{wcb08,
  title = {Proceedings of the Workshop on Constraint Based Methods for Bioinformatics (WCB'08)},
  booktitle = {Proceedings of the Workshop on Constraint Based Methods for Bioinformatics (WCB'08)},
  year = {2008}
}

@proceedings{wcb16,
  title = {Proceedings of the Workshop on Constraint Based Methods for Bioinformatics (WCB'16)},
  editor = {A. Dovier and A. {Dal Pal{\`u}} and S. de Givry},
  booktitle = {Proceedings of the Workshop on Constraint Based Methods for Bioinformatics (WCB'16)},
  year = {2008}
}

@proceedings{wi06,
  title = {Proceedings of the International Conference on Web Intelligence (WI'06)},
  booktitle = {Proceedings of the International Conference on Web Intelligence (WI'06)},
  publisher = ieee,
  year = {2006}
}

@proceedings{wlp06,
  title = {Proceedings of the Twentieth Workshop on Logic Programming (WLP'06)},
  editor = {M. Fink and H. Tompits and S. Woltran},
  booktitle = {Proceedings of the Twentieth Workshop on Logic Programming (WLP'06)},
  number = {INFSYS RR-1843-06-02},
  organization = {Technische Universit{\"a}t Wien},
  series = {Technical Report Series},
  year = {2006}
}

@proceedings{wlpe01,
  title = {Proceedings of the Eleventh Workshop on Logic Programming Environments (WLPE'01)},
  editor = {A. Kusalik},
  booktitle = {Proceedings of the Eleventh Workshop on Logic Programming Environments (WLPE'01)},
  year = {2001}
}

@proceedings{wsc22,
  title = {Proceedings of the 2022 Winter Simulation Conference (WSC'22)},
  booktitle = {Proceedings of the 2022 Winter Simulation Conference (WSC'22)},
  publisher = ieee,
  year = {2022}
}

@proceedings{wsc23,
  title = {Proceedings of the 2023 Winter Simulation Conference (WSC'23)},
  booktitle = {Proceedings of the 2023 Winter Simulation Conference (WSC'23)},
  publisher = ieee,
  year = {2023}
}

@proceedings{wwst05,
  title = {We Will Show Them! Essays in Honour of Dov Gabbay},
  editor = {S. Art{\"e}mov and H. Barringer and A. d'Avila Garcez and L. Lamb and J. Woods},
  booktitle = {We Will Show Them! Essays in Honour of Dov Gabbay},
  publisher = {College Publications},
  volume = {1},
  year = {2005}
}

@proceedings{www09,
  title = {Proceedings of the Eighteenth International Conference on World Wide Web (WWW'09)},
  editor = {J. Quemada and G. Le{\'o}n and Y. Maarek and W. Nejdl},
  booktitle = {Proceedings of the Eighteenth International Conference on World Wide Web (WWW'09)},
  publisher = acm,
  year = {2009}
}

@proceedings{zue12,
  title = {Sechste GMM/GI/ITG-Fachtagung f{\"u}r Zuverl{\"a}ssigkeit und Entwurf (ZuE'12)},
  editor = {R. Drechsler and G. Fey},
  booktitle = {Sechste GMM/GI/ITG-Fachtagung f{\"u}r Zuverl{\"a}ssigkeit und Entwurf (ZuE'12)},
  year = {2012}
}<|MERGE_RESOLUTION|>--- conflicted
+++ resolved
@@ -2728,10 +2728,7 @@
   title = {Proceedings of the Eighteenth European Conference on Logics in Artificial Intelligence (JELIA'23)},
   editor = {S. Gaggl and M. Martinez and M. Ortiz},
   booktitle = {Proceedings of the Eighteenth European Conference on Logics in Artificial Intelligence (JELIA'23)},
-<<<<<<< HEAD
-=======
   doi = {10.1007/978-3-031-43619-2},
->>>>>>> a0236d4e
   publisher = springer,
   series = lncs,
   volume = {14281},
@@ -2891,14 +2888,6 @@
   year = {2021}
 }
 
-<<<<<<< HEAD
-@proceedings{kr24,
-  title = {Proceedings of the Twenty-first International Conference on Principles of Knowledge Representation and Reasoning (KR'24)},
-  editor = {P. Marquis and M. Ortiz and M. Pagnucco},
-  booktitle = {Proceedings of the Twenty-first International Conference on Principles of Knowledge Representation and Reasoning (KR'24)},
-  publisher = {{AAAI} Press},
-  year = {2024}
-=======
 @proceedings{kr22,
   title = {Proceedings of the Nineteenth International Conference on Principles of Knowledge Representation and Reasoning (KR'22)},
   editor = {G. Kern{-}Isberner and G. Lakemeyer and T. Meyer},
@@ -2916,12 +2905,11 @@
 }
 
 @proceedings{kr24,
-  title = {Proceedings of the Twenty-first International Conference on Principles of Knowledge Representation and Reasoning (KR'23)},
-  editor = {G. Kern{-}Isberner and M. Ortiz and M. Pagnucco},
-  booktitle = {Proceedings of the Twenty-first International Conference on Principles of Knowledge Representation and Reasoning (KR'23)},
+  title = {Proceedings of the Twenty-first International Conference on Principles of Knowledge Representation and Reasoning (KR'24)},
+  editor = {P. Marquis and M. Ortiz and M. Pagnucco},
+  booktitle = {Proceedings of the Twenty-first International Conference on Principles of Knowledge Representation and Reasoning (KR'24)},
   optdoi = {10.24963/KR.2024},
-  year = {2023}
->>>>>>> a0236d4e
+  year = {2024}
 }
 
 @proceedings{kr89,
