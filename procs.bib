@proceedings{aaai00,
  title = {Proceedings of the Seventeenth National Conference on Artificial Intelligence (AAAI'00)},
  editor = {H. Kautz and B. Porter},
  booktitle = {Proceedings of the Seventeenth National Conference on Artificial Intelligence (AAAI'00)},
  publisher = aaaimit,
  year = {2000}
}

@proceedings{aaai02,
  title = {Proceedings of the Eighteenth National Conference on Artificial Intelligence (AAAI'02)},
  editor = {R. Dechter and M. Kearns and R. Sutton},
  booktitle = {Proceedings of the Eighteenth National Conference on Artificial Intelligence (AAAI'02)},
  publisher = {{AAAI} Press},
  year = {2002}
}

@proceedings{aaai04,
  title = {Proceedings of the Nineteenth National Conference on Artificial Intelligence (AAAI'04)},
  editor = {D. McGuinness and G. Ferguson},
  booktitle = {Proceedings of the Nineteenth National Conference on Artificial Intelligence (AAAI'04)},
  publisher = {{AAAI} Press},
  year = {2004}
}

@proceedings{aaai05,
  title = {Proceedings of the Twentieth National Conference on Artificial Intelligence (AAAI'05)},
  editor = {M. Veloso and S. Kambhampati},
  booktitle = {Proceedings of the Twentieth National Conference on Artificial Intelligence (AAAI'05)},
  publisher = {{AAAI} Press},
  year = {2005}
}

@proceedings{aaai06,
  title = {Proceedings of the Twenty-first National Conference on Artificial Intelligence (AAAI'06)},
  editor = {Y. Gil and R. Mooney},
  booktitle = {Proceedings of the Twenty-first National Conference on Artificial Intelligence (AAAI'06)},
  publisher = {{AAAI} Press},
  year = {2006}
}

@proceedings{aaai07,
  title = {Proceedings of the Twenty-second National Conference on Artificial Intelligence (AAAI'07)},
  booktitle = {Proceedings of the Twenty-second National Conference on Artificial Intelligence (AAAI'07)},
  publisher = {{AAAI} Press},
  year = {2007}
}

@proceedings{aaai08,
  title = {Proceedings of the Twenty-third National Conference on Artificial Intelligence (AAAI'08)},
  editor = {D. Fox and C. Gomes},
  booktitle = {Proceedings of the Twenty-third National Conference on Artificial Intelligence (AAAI'08)},
  publisher = {{AAAI} Press},
  year = {2008}
}

@proceedings{aaai10,
  title = {Proceedings of the Twenty-fourth National Conference on Artificial Intelligence (AAAI'10)},
  editor = {M. Fox and D. Poole},
  booktitle = {Proceedings of the Twenty-fourth National Conference on Artificial Intelligence (AAAI'10)},
  publisher = {{AAAI} Press},
  year = {2010}
}

@proceedings{aaai11,
  title = {Proceedings of the Twenty-fifth National Conference on Artificial Intelligence (AAAI'11)},
  editor = {W. Burgard and D. Roth},
  booktitle = {Proceedings of the Twenty-fifth National Conference on Artificial Intelligence (AAAI'11)},
  publisher = {{AAAI} Press},
  year = {2011}
}

@proceedings{aaai12,
  title = {Proceedings of the Twenty-sixth National Conference on Artificial Intelligence (AAAI'12)},
  editor = {J. Hoffmann and B. Selman},
  booktitle = {Proceedings of the Twenty-sixth National Conference on Artificial Intelligence (AAAI'12)},
  publisher = {{AAAI} Press},
  year = {2012}
}

@proceedings{aaai13,
  title = {Proceedings of the Twenty-seventh National Conference on Artificial Intelligence (AAAI'13)},
  editor = {M. {desJardins} and M. Littman},
  booktitle = {Proceedings of the Twenty-seventh National Conference on Artificial Intelligence (AAAI'13)},
  publisher = {{AAAI} Press},
  year = {2013}
}

@proceedings{aaai14,
  title = {Proceedings of the Twenty-eighth National Conference on Artificial Intelligence (AAAI'14)},
  editor = {C. Brodley and P. Stone},
  booktitle = {Proceedings of the Twenty-eighth National Conference on Artificial Intelligence (AAAI'14)},
  publisher = {{AAAI} Press},
  year = {2014}
}

@proceedings{aaai15,
  title = {Proceedings of the Twenty-ninth National Conference on Artificial Intelligence (AAAI'15)},
  editor = {B. Bonet and S. Koenig},
  booktitle = {Proceedings of the Twenty-ninth National Conference on Artificial Intelligence (AAAI'15)},
  publisher = {{AAAI} Press},
  year = {2015}
}

@proceedings{aaai16,
  title = {Proceedings of the Thirtieth National Conference on Artificial Intelligence (AAAI'16)},
  editor = {D. Schuurmans and M. Wellman},
  booktitle = {Proceedings of the Thirtieth National Conference on Artificial Intelligence (AAAI'16)},
  publisher = {{AAAI} Press},
  year = {2016}
}

@proceedings{aaai17,
  title = {Proceedings of the Thirty-first National Conference on Artificial Intelligence (AAAI'17)},
  editor = {S. Singh and S. Markovitch},
  booktitle = {Proceedings of the Thirty-first National Conference on Artificial Intelligence (AAAI'17)},
  publisher = {{AAAI} Press},
  year = {2017}
}

@proceedings{aaai19,
  title = {Proceedings of the Thirty-third National Conference on Artificial Intelligence (AAAI'19)},
  editor = {P. {V}an Hentenryck and Z. Zhou},
  booktitle = {Proceedings of the Thirty-third National Conference on Artificial Intelligence (AAAI'19)},
  publisher = {{AAAI} Press},
  year = {2019}
}

@proceedings{aaai20,
  title = {Proceedings of the Thirty-fourth National Conference on Artificial Intelligence (AAAI'20)},
  booktitle = {Proceedings of the Thirty-fourth National Conference on Artificial Intelligence (AAAI'20)},
  publisher = {{AAAI} Press},
  year = {2020}
}

@proceedings{aaai21,
  title = {Proceedings of the Thirty-fifth National Conference on Artificial Intelligence (AAAI'21)},
  booktitle = {Proceedings of the Thirty-fifth National Conference on Artificial Intelligence (AAAI'21)},
  publisher = {{AAAI} Press},
  year = {2021}
}

@proceedings{aaai22,
  title = {Proceedings of the Thirty-sixth National Conference on Artificial Intelligence (AAAI'22)},
  editor = {K. Sycara and V. Honavar and M. Spaan},
  booktitle = {Proceedings of the Thirty-sixth National Conference on Artificial Intelligence (AAAI'22)},
  publisher = {{AAAI} Press},
  url = {https://ojs.aaai.org/index.php/AAAI/issue/view/507},
  year = {2022}
}

@proceedings{aaai23,
  title = {Proceedings of the Thirty-seventh National Conference on Artificial Intelligence (AAAI'23)},
  editor = {B. Williams and Y. Chen and J. Neville},
  booktitle = {Proceedings of the Thirty-seventh National Conference on Artificial Intelligence (AAAI'23)},
  publisher = {{AAAI} Press},
  year = {2023}
}

@proceedings{aaai24,
  title = {Proceedings of the Thirty-eighth National Conference on Artificial Intelligence (AAAI'24)},
  editor = {J. Dy and S. Natarajan and M. Wooldridge},
  booktitle = {Proceedings of the Thirty-eighth National Conference on Artificial Intelligence (AAAI'24)},
  publisher = {{AAAI} Press},
  year = {2024}
}

@proceedings{aaai87,
  title = {Proceedings of the Sixth National Conference on Artificial Intelligence (AAAI'87)},
  editor = {K. Forbus and H. Shrobe},
  booktitle = {Proceedings of the Sixth National Conference on Artificial Intelligence (AAAI'87)},
  publisher = m-k,
  year = {1987}
}

@proceedings{aaai88,
  title = {Proceedings of the Seventh National Conference on Artificial Intelligence (AAAI'88)},
  editor = {H. Shrobe and T. Mitchell and R. Smith},
  booktitle = {Proceedings of the Seventh National Conference on Artificial Intelligence (AAAI'88)},
  publisher = {{AAAI} Press / The {MIT} Press},
  year = {1988}
}

@proceedings{aaai90,
  title = {Proceedings of the Eighth National Conference on Artificial Intelligence (AAAI'90)},
  editor = {H. Shrobe and T. Dietterich and W. Swartout},
  booktitle = {Proceedings of the Eighth National Conference on Artificial Intelligence (AAAI'90)},
  publisher = {{AAAI} Press},
  year = {1990}
}

@proceedings{aaai91,
  title = {Proceedings of the Ninth National Conference on Artificial Intelligence (AAAI'91)},
  editor = {T. Dean and K. McKeown},
  booktitle = {Proceedings of the Nineth National Conference on Artificial Intelligence (AAAI'91)},
  publisher = {{AAAI} Press},
  year = {1991}
}

@proceedings{aaai94,
  title = {Proceedings of the Twelfth National Conference on Artificial Intelligence (AAAI'94)},
  editor = {B. Hayes-Roth and R. Korf},
  booktitle = {Proceedings of the Twelfth National Conference on Artificial Intelligence (AAAI'94)},
  publisher = {{AAAI} Press},
  year = {1994}
}

@proceedings{aaai96,
  title = {Proceedings of the Thirteenth National Conference on Artificial Intelligence (AAAI'96)},
  editor = {W. Clancey and D. Weld},
  booktitle = {Proceedings of the Thirteenth National Conference on Artificial Intelligence (AAAI'96)},
  publisher = aaaimit,
  year = {1996}
}

@proceedings{aaai97,
  title = {Proceedings of the Fourteenth National Conference on Artificial Intelligence (AAAI'97)},
  editor = {B. Kuipers and B. Webber},
  booktitle = {Proceedings of the Fourteenth National Conference on Artificial Intelligence (AAAI'97)},
  publisher = aaaimit,
  year = {1997}
}

@proceedings{aaai98,
  title = {Proceedings of the Fifteenth National Conference on Artificial Intelligence (AAAI'98)},
  editor = {J. Mostow and C. Rich},
  booktitle = {Proceedings of the Fifteenth National Conference on Artificial Intelligence (AAAI'98)},
  publisher = aaaimit,
  year = {1998}
}

@proceedings{aaai99,
  title = {Proceedings of the Sixteenth National Conference on Artificial Intelligence (AAAI'99)},
  editor = {J. Hendler and D. Subramanian},
  booktitle = {Proceedings of the Sixteenth National Conference on Artificial Intelligence (AAAI'99)},
  publisher = aaaimit,
  year = {1999}
}

@proceedings{aamas02,
  title = {Proceedings of the First International Joint Conference on Autonomous Agents and Multiagent Systems (AAMAS'02)},
  editor = {E. Alonso and D. Kudenko and D. Kazakov},
  booktitle = {Proceedings of the First International Joint Conference on Autonomous Agents and Multiagent Systems (AAMAS'02)},
  publisher = acm,
  year = {2002}
}

@proceedings{aamas06,
  title = {Proceedings of the Fifth International Joint Conference on Autonomous Agents and Multiagent Systems (AAMAS'06)},
  editor = {H. Nakashima and M. Wellman and G. Weiss and P. Stone},
  booktitle = {Proceedings of the Fifth International Joint Conference on Autonomous Agents and Multiagent Systems (AAMAS'06)},
  publisher = acm,
  year = {2006}
}

@proceedings{aamas09,
  title = {Proceedings of the Eighth International Joint Conference on Autonomous Agents and Multiagent Systems (AAMAS 2009)},
  editor = {C. Sierra and C. Castelfranchi and K. Decker and J. Sichman},
  booktitle = {Proceedings of the Eighth International Joint Conference on Autonomous Agents and Multiagent Systems (AAMAS 2009)},
  publisher = {IFAAMAS},
  year = {2009}
}

@proceedings{aamas10,
  title = {Proceedings of the Ninth International Conference on Autonomous Agents and Multiagent Systems (AAMAS'10)},
  editor = {W. van der Hoek and G. Kaminka and Y. Lesp{\'e}rance and M. Luck and S. Sen},
  booktitle = {Proceedings of the Ninth International Conference on Autonomous Agents and Multiagent Systems (AAMAS'10)},
  publisher = {IFAAMAS},
  year = {2010}
}

@proceedings{aamas12,
  title = {Proceedings of the Eleventh International Conference on Autonomous Agents and Multiagent Systems (AAMAS'12)},
  editor = {W. van der Hoek and L. Padgham and V. Conitzer and M. Winikoff},
  booktitle = {Proceedings of the Eleventh International Conference on Autonomous Agents and Multiagent Systems (AAMAS'12)},
  publisher = {IFAAMAS},
  year = {2012}
}

@proceedings{aamas16,
  title = {Proceedings of the Fifteenth International Conference on Autonomous Agents and Multiagent Systems (AAMAS'16)},
  editor = {C. Jonker and S. Marsella and J. Thangarajah and K. Tuyls},
  booktitle = {Proceedings of the Fifteenth International Conference on Autonomous Agents and Multiagent Systems (AAMAS'16)},
  publisher = acm,
  year = {2016}
}

@proceedings{aamas18,
  title = {Proceedings of the Seventeenth International Conference on Autonomous Agents and Multiagent Systems (AAMAS'18)},
  editor = {E. Andr{\'e} and S. Koenig and M. Dastani and G. Sukthankar},
  booktitle = {Proceedings of the Seventeenth International Conference on Autonomous Agents and Multiagent Systems (AAMAS'18)},
  publisher = {IFAAMAS},
  year = {2018}
}

@proceedings{aamas20,
  title = {Proceedings of the Nineteenth International Conference on Autonomous Agents and Multiagent Systems (AAMAS'20)},
  editor = {A. {E}l {Fallah Seghrouchni} and G. Sukthankar and B. An and N. Yorke-Smith},
  booktitle = {Proceedings of the Nineteenth International Conference on Autonomous Agents and Multiagent Systems (AAMAS'20)},
  publisher = {IFAAMAS},
  year = {2020}
}

@proceedings{aamas22,
  title = {Proceedings of the Twenty-first International Conference on Autonomous Agents and Multiagent Systems (AAMAS'22)},
  editor = {P. Faliszewski and V. Mascardi and C. Pelachaud and M. Taylor},
  booktitle = {Proceedings of the Twenty-first International Conference on Autonomous Agents and Multiagent Systems (AAMAS'22)},
  doi = {10.5555/3535850},
  publisher = {International Foundation for Autonomous Agents and Multiagent Systems {(IFAAMAS)}},
  year = {2022}
}

@proceedings{ab07,
  title = {Proceedings of the Second International Conference on Algebraic Biology (AB'07)},
  editor = {H. Anai and K. Horimoto and T. Kutsia},
  booktitle = {Proceedings of the Second International Conference on Algebraic Biology (AB'07)},
  publisher = springer,
  series = lncs,
  volume = {4545},
  year = {2007}
}

@book{ads07,
  title = {Data Streams --- Models and Algorithms},
  editor = {C. Aggarwal},
  booktitle = {Data Streams --- Models and Algorithms},
  publisher = springer,
  series = {Advances in Database Systems},
  volume = {31},
  year = {2007}
}

@proceedings{agp03,
  title = {Proceedings of the Joint Conference on Declarative Programming (AGP'03)},
  editor = {F. Buccafurri},
  booktitle = {Proceedings of the Joint Conference on Declarative Programming (AGP'03)},
  year = {2003}
}

@proceedings{ai11,
  title = {Proceedings of the Twenty-fourth Canadian Conference on Artificial Intelligence},
  editor = {C. Butz and P. Lingras},
  booktitle = {Proceedings of the Twenty-fourth Canadian Conference on Artificial Intelligence},
  publisher = springer,
  series = lncs,
  volume = {6657},
  year = {2011}
}

@proceedings{ai12,
  title = {Proceedings of the Twenty-fifth Canadian Conference on Artificial Intelligence (AI'12)},
  editor = {L. Kosseim and D. Inkpen},
  booktitle = {Proceedings of the Twenty-fifth Canadian Conference on Artificial Intelligence (AI'12)},
  publisher = springer,
  series = lncs,
  volume = {7310},
  year = {2012}
}

@proceedings{aimsa08,
  title = {Proceedings of the Thirteenth International Conference on Artificial Intelligence: Methodology, Systems, and Applications (AIMSA'08)},
  editor = {D. Dochev and M. Pistore and P. Traverso},
  booktitle = {Proceedings of the Thirteenth International Conference on Artificial Intelligence: Methodology, Systems, and Applications (AIMSA'08)},
  publisher = springer,
  series = lnai,
  volume = {5253},
  year = {2008}
}

@proceedings{aips00,
  title = {Proceedings of the Fifth International Conference on Artificial Intelligence Planning Systems (AIPS'00)},
  editor = {S. Chien and S. Kambhampati and C. Knoblock},
  booktitle = {Proceedings of the Fifth International Conference on Artificial Intelligence Planning Systems (AIPS'00)},
  publisher = {{AAAI} Press},
  year = {2000}
}

@proceedings{aips92,
  title = {Proceedings of the First International Conference on Artificial Intelligence Planning Systems (AIPS'92)},
  editor = {J. Hendler},
  booktitle = {Proceedings of the First International Conference on Artificial Intelligence Planning Systems (AIPS'92)},
  publisher = m-k,
  year = {1992}
}

@proceedings{aips98,
  title = {Proceedings of the Fourth International Conference on Artificial Intelligence Planning Systems (AIPS'98)},
  editor = {R. Simmons and M. Veloso and S. Smith},
  booktitle = {Proceedings of the Fourth International Conference on Artificial Intelligence Planning Systems (AIPS'98)},
  publisher = {{AAAI} Press},
  year = {1998}
}

@proceedings{amai04,
  title = {Proceedings of the Eighth International Symposium on Artificial Intelligence and Mathematics},
  booktitle = {Proceedings of the Eighth International Symposium on Artificial Intelligence and Mathematics},
  year = {2004}
}

@proceedings{anb10,
  title = {Proceedings of the Fourth International Conference on Algebraic and Numeric Biology (ANB'10)},
  editor = {K. Horimoto and M. Nakatsui and N. Popov},
  booktitle = {Proceedings of the Fourth International Conference on Algebraic and Numeric Biology (ANB'10)},
  publisher = springer,
  series = lncs,
  volume = {6479},
  year = {2012}
}

@proceedings{aose00,
  title = {Proceedings of the First International Workshop of Agent-Oriented Software Engineering (AOSE'00)},
  editor = {P. Ciancarini and M. Wooldridge},
  booktitle = {Proceedings of the First International Workshop of Agent-Oriented Software Engineering (AOSE'00)},
  publisher = springer,
  series = lncs,
  volume = {1957},
  year = {2001}
}

@book{ARHandbook,
  title = {Handbook of Automated Reasoning},
  editor = {A. Robinson and A. Voronkov},
  booktitle = {Handbook of Automated Reasoning},
  publisher = {Elsevier and MIT Press},
  year = {2001}
}

@proceedings{asmc22,
  title = {Proceedings of the Thirty-third Annual SEMI Advanced
Semiconductor Manufacturing Conference (ASMC'22)},
  booktitle = {Proceedings of the Thirty-third Annual SEMI Advanced
Semiconductor Manufacturing Conference (ASMC'22)},
  publisher = ieee,
  year = {2022}
}

@proceedings{asp01,
  title = {Proceedings of the AAAI Spring Symposium on Answer Set Programming (ASP'01)},
  editor = {A. Provetti and T. Son},
  booktitle = {Proceedings of the AAAI Spring Symposium on Answer Set Programming (ASP'01)},
  publisher = aaaimit,
  year = {2001}
}

@proceedings{asp03,
  title = {Proceedings of the Second International Workshop on Answer Set Programming (ASP'03)},
  editor = {M. {D}e Vos and A. Provetti},
  booktitle = {Proceedings of the Second International Workshop on Answer Set Programming (ASP'03)},
  publisher = {CEUR Workshop Proceedings},
  volume = {78},
  year = {2003}
}

@proceedings{asp05,
  title = {Proceedings of the Third International Workshop on Answer Set Programming (ASP'05)},
  editor = {M. {D}e Vos and A. Provetti},
  booktitle = {Proceedings of the Third International Workshop on Answer Set Programming (ASP'05)},
  publisher = {CEUR Workshop Proceedings},
  url = {http://ceur-ws.org/Vol-142},
  volume = {142},
  year = {2005}
}

@proceedings{asp07,
  title = {Proceedings of the Fourth International Workshop on Answer Set Programming (ASP'07)},
  editor = {S. Costantini and R. Watson},
  booktitle = {Proceedings of the Fourth International Workshop on Answer Set Programming (ASP'07)},
  year = {2007}
}

@proceedings{aspdac18,
  title = {Proceedings of the Twenty-third Asia and South Pacific Design Automation Conference (ASP-DAC'18)},
  editor = {Y. Shin},
  booktitle = {Proceedings of the Twenty-third Asia and South Pacific Design Automation Conference (ASP-DAC'18)},
  publisher = {{IEEE}},
  url = {http://ieeexplore.ieee.org/xpl/mostRecentIssue.jsp?punumber=8291862},
  year = {2018}
}

@proceedings{asplos00,
  title = {Proceedings of the Ninth International Conference on Architectural Support for Programming Languages and Operating Systems (ASPLOS'00)},
  editor = {L. Rudolph and A. Gupta},
  booktitle = {Proceedings of the Ninth International Conference on Architectural Support for Programming Languages and Operating Systems (ASPLOS'00)},
  publisher = acm,
  year = {2000}
}

@proceedings{aspocp09,
  title = {Proceedings of the Second Workshop on Answer Set Programming and Other Computing Paradigms
(ASPOCP'09)},
  editor = {W. Faber and J. Lee},
  booktitle = {Proceedings of the Second Workshop on Answer Set Programming and Other Computing Paradigms
(ASPOCP'09)},
  year = {2009}
}

@proceedings{aspocp12,
  title = {Proceedings of the Fifth Workshop on Answer Set Programming and Other Computing Paradigms (ASPOCP'12)},
  editor = {M. Fink and Y. Lierler},
  booktitle = {Proceedings of the Fifth Workshop on Answer Set Programming and Other Computing Paradigms (ASPOCP'12)},
  year = {2012}
}

@proceedings{aspocp13,
  title = {Proceedings of the Sixth Workshop on Answer Set Programming and Other Computing Paradigms (ASPOCP'13)},
  editor = {M. Fink and Y. Lierler},
  booktitle = {Proceedings of the Sixth Workshop on Answer Set Programming and Other Computing Paradigms (ASPOCP'13)},
  publisher = {CoRR},
  year = {2013}
}

@proceedings{aspocp14,
  title = {Proceedings of the Seventh Workshop on Answer Set Programming and Other Computing Paradigms (ASPOCP'14)},
  editor = {D. Inclezan and M. Maratea},
  booktitle = {Proceedings of the Seventh Workshop on Answer Set Programming and Other Computing Paradigms (ASPOCP'14)},
  year = {2014}
}

@proceedings{aspocp15,
  title = {Proceedings of the Eighth Workshop on Answer Set Programming and Other Computing Paradigms (ASPOCP'15)},
  editor = {D. Inclezan and M. Maratea},
  booktitle = {Proceedings of the Eighth Workshop on Answer Set Programming and Other Computing Paradigms (ASPOCP'15)},
  year = {2015}
}

@proceedings{aspocp16,
  title = {Proceedings of the Ninth Workshop on Answer Set Programming and Other Computing Paradigms (ASPOCP'16)},
  editor = {B. Bogaerts and A. Harrison},
  booktitle = {Proceedings of the Ninth Workshop on Answer Set Programming and Other Computing Paradigms (ASPOCP'16)},
  url = {https://sites.google.com/site/aspocp2016/},
  year = {2016}
}

@proceedings{aspocp17,
  title = {Proceedings of the Tenth Workshop on Answer Set Programming and Other Computing Paradigms (ASPOCP'17)},
  editor = {B. Bogaerts and A. Harrison},
  booktitle = {Proceedings of the Tenth Workshop on Answer Set Programming and Other Computing Paradigms (ASPOCP'17)},
  publisher = {{CEUR} Workshop Proceedings},
  volume = {1868},
  year = {2017}
}

@proceedings{aspocp18,
  title = {Proceedings of the Eleventh Workshop on Answer Set Programming and Other Computing Paradigms (ASPOCP'18)},
  editor = {J. Fandinno and J. Fichte},
  booktitle = {Proceedings of the Eleventh Workshop on Answer Set Programming and Other Computing Paradigms (ASPOCP'18)},
  year = {2018}
}

@proceedings{aspocp20,
  title = {Proceedings of the Thirteenth  Workshop on Answer Set Programming and Other Computing Paradigms (ASPOCP'20)},
  editor = {M. Hecher and J. Zangari},
  booktitle = {Proceedings of the Thirteenth  Workshop on Answer Set Programming and Other Computing Paradigms (ASPOCP'20)},
  year = {2020}
}

@proceedings{aspocp21,
  title = {Proceedings of the Fourteenth Workshop on Answer Set Programming and Other Computing Paradigms (ASPOCP'21)},
  booktitle = {Proceedings of the Fourteenth Workshop on Answer Set Programming and Other Computing Paradigms (ASPOCP'21)},
  year = {2021}
}

@proceedings{aspocp22,
  title = {Proceedings of the Fifteenth Workshop on Answer Set Programming and Other Computing Paradigms (ASPOCP'22)},
  booktitle = {Proceedings of the Fifteenth Workshop on Answer Set Programming and Other Computing Paradigms (ASPOCP'22)},
  publisher = {CEUR-WS.org},
  series = {{CEUR} Workshop Proceedings},
  volume = {3193},
  year = {2022}
}

@proceedings{ausai07,
  title = {Proceedings of the Twentieth Australian Joint Conference on Artificial Intelligence (AI'07)},
  editor = {M. Orgun and J. Thornton},
  booktitle = {Proceedings of the Twentieth Australian Joint Conference on Artificial Intelligence (AI'07)},
  publisher = springer,
  series = lncs,
  volume = {4830},
  year = {2007}
}

@proceedings{ausai10,
  title = {Proceedings of the Twenty-third Australasian Joint Conference on Artificial Intelligence},
  editor = {J. Li},
  booktitle = {Proceedings of the Twenty-third Australasian Joint Conference on Artificial Intelligence},
  publisher = springer,
  series = lncs,
  volume = {6464},
  year = {2011}
}

@proceedings{baader60,
  title = {Description Logic, Theory Combination, and All That - Essays Dedicated to Franz Baader on the Occasion of His 60th Birthday},
  editor = {C. Lutz and U. Sattler and C. Tinelli and A. Turhan and F. Wolter},
  booktitle = {Description Logic, Theory Combination, and All That - Essays Dedicated to Franz Baader on the Occasion of His 60th Birthday},
  publisher = springer,
  series = lncs,
  volume = {11560},
  year = {2019}
}

@proceedings{bpm14,
  title = {Proceedings of the Twelfth International Conference on Business Process Management (BPM'14)},
  editor = {S. Sadiq and P. Soffer and H. V{\"{o}}lzer},
  booktitle = {Proceedings of the Twelfth International Conference on Business Process Management (BPM'14)},
  publisher = springer,
  series = lncs,
  volume = {8659},
  year = {2014}
}

@proceedings{bpm16,
  title = {Proceedings of the Business Process Management Forum (BPM'16)},
  editor = {M. {L}a Rosa and P. Loos and O. Pastor},
  booktitle = {Proceedings of the Business Process Management Forum (BPM'16)},
  publisher = springer,
  series = {Lecture Notes in Business Information Processing},
  volume = {260},
  year = {2016}
}

@proceedings{cade09,
  title = {Proceedings of the Twenty-second International Conference on Automated Deduction (CADE'09)},
  editor = {R. Schmidt},
  booktitle = {Proceedings of the Twenty-second International Conference on Automated Deduction (CADE'09)},
  publisher = springer,
  series = lncs,
  volume = {5663},
  year = {2009}
}

@proceedings{cade11,
  title = {Proceedings of the Twenty-third International Conference on Automated Deduction (CADE'11)},
  editor = {N. Bj{\o}rner and V. Sofronie-Stokkermans},
  booktitle = {Proceedings of the Twenty-third International Conference on Automated Deduction (CADE'11)},
  publisher = springer,
  series = lncs,
  volume = {6803},
  year = {2011}
}

@proceedings{cade17,
  title = {Proceedings of the Twenty-sixth International Conference on Automated Deduction (CADE'17)},
  editor = {L. de Moura},
  booktitle = {Proceedings of the Twenty-sixth International Conference on Automated Deduction (CADE'17)},
  publisher = springer,
  series = lncs,
  volume = {10395},
  year = {2017}
}

@proceedings{cade19,
  title = {Proceedings of the Twenty-seventh International Conference on Automated Deduction (CADE'19)},
  editor = {P. Fontaine},
  booktitle = {Proceedings of the Twenty-seventh International Conference on Automated Deduction (CADE'19)},
  publisher = springer,
  series = lncs,
  volume = {11716},
  year = {2019}
}

@proceedings{cade88,
  title = {Proceedings of the Nineth International Conference on Automated Deduction (CADE'88)},
  editor = {E. Lusk and R. Overbeek},
  booktitle = {Proceedings of the Nineth International Conference on Automated Deduction (CADE'88)},
  publisher = springer,
  series = lncs,
  volume = {310},
  year = {1988}
}

@proceedings{cade90,
  title = {Proceedings of the Tenth International Conference on Automated Deduction (CADE'90)},
  editor = {M. Stickel},
  booktitle = {Proceedings of the Tenth International Conference on Automated Deduction (CADE'90)},
  publisher = springer,
  series = lncs,
  volume = {449},
  year = {1990}
}

@proceedings{cade96,
  title = {Proceedings of the Thirteenth International Conference on Automated Deduction (CADE'96)},
  editor = {M. McRobbie and J. Slaney},
  booktitle = {Proceedings of the Thirteenth International Conference on Automated Deduction (CADE'96)},
  publisher = springer,
  series = lncs,
  volume = {1104},
  year = {1996}
}

@proceedings{cade97,
  title = {Proceedings of the Fourteenth International Conference on Automated Deduction (CADE'97)},
  editor = {W. McCune},
  booktitle = {Proceedings of the Fourteenth International Conference on Automated Deduction (CADE'97)},
  publisher = springer,
  series = lncs,
  volume = {1249},
  year = {1997}
}

@proceedings{cav05,
  title = {Proceedings of the Seventeenth International Conference on Computer Aided Verification (CAV'05)},
  editor = {K. Etessami and S. Rajamani},
  booktitle = {Proceedings of the Seventeenth International Conference on Computer Aided Verification (CAV'05)},
  publisher = springer,
  series = lncs,
  volume = {3576},
  year = {2005}
}

@proceedings{cav06,
  title = {Proceedings of the Eighteenth International Conference on Computer Aided Verification (CAV'06)},
  editor = {T. Ball and R. Jones},
  booktitle = {Proceedings of the Eighteenth International Conference on Computer Aided Verification (CAV'06)},
  publisher = springer,
  series = lncs,
  volume = {4144},
  year = {2006}
}

@proceedings{cav07,
  title = {Proceedings of the Nineteenth International Conference on Computer Aided Verification (CAV'07)},
  editor = {W. Damm and H. Hermanns},
  booktitle = {Proceedings of the Nineteenth International Conference on Computer Aided Verification (CAV'07)},
  publisher = springer,
  series = lncs,
  volume = {4590},
  year = {2007}
}

@proceedings{cav10,
  title = {Proceedings of the Twenty-second International Conference on Computer Aided Verification (CAV'10)},
  editor = {T. Touili and B. Cook and P. Jackson},
  booktitle = {Proceedings of the Twenty-second International Conference on Computer Aided Verification (CAV'10)},
  publisher = springer,
  series = lncs,
  volume = {6174},
  year = {2010}
}

@proceedings{cav12,
  title = {Proceedings of the Twenty-fourth International Conference on Computer Aided Verification (CAV'12)},
  editor = {P. Madhusudan and S. Seshia},
  booktitle = {Proceedings of the Twenty-fourth International Conference on Computer Aided Verification (CAV'12)},
  publisher = springer,
  series = lncs,
  volume = {7358},
  year = {2012}
}

@proceedings{cav13,
  title = {Proceedings of the Twenty-fifth International Conference on Computer Aided Verification (CAV'13)},
  editor = {N. Sharygina and H. Veith},
  booktitle = {Proceedings of the Twenty-fifth International Conference on Computer Aided Verification (CAV'13)},
  publisher = springer,
  series = lncs,
  volume = {8044},
  year = {2013}
}

@proceedings{cent07,
  title = {Proceedings of the Workshop on Correspondence and Equivalence for Nonmonotonic Theories (CENT'07)},
  editor = {D. Pearce and A. Polleres and A. Valverde and S. Woltran},
  booktitle = {Proceedings of the Workshop on Correspondence and Equivalence for Nonmonotonic Theories (CENT'07)},
  year = {2007}
}

@proceedings{cfv07,
  title = {Proceedings of the Fourth International Workshop on Constraints in Formal Verification (CFV'07)},
  editor = {M. Velev},
  booktitle = {Proceedings of the Fourth International Workshop on Constraints in Formal Verification (CFV'07)},
  year = {2007}
}

@proceedings{charme05,
  title = {Proceedings of the Thirteenth Conference on Correct Hardware Design and Verification Methods (CHARME'05)},
  editor = {D. Borrione and W. Paul},
  booktitle = {Proceedings of the Thirteenth Conference on Correct Hardware Design and Verification Methods (CHARME'05)},
  publisher = springer,
  series = lncs,
  volume = {3725},
  year = {2005}
}

@book{ci04,
  title = {Special Issue on Preferences in Artificial Intelligence},
  editor = {J. Delgrande and J. Doyle and U. Junker and F. Rossi and T. Schaub},
  booktitle = {Special Issue on Preferences in Artificial Intelligence},
  publisher = wiley,
  series = ci,
  volume = {20(2)},
  year = {2004}
}

@proceedings{cikm06,
  title = {Proceedings of the Fifteenth International Conference on Information and Knowledge Management},
  editor = {P. Yu and V. Tsotras and E. Fox and B. Liu},
  booktitle = {Proceedings of the Fifteenth International Conference on Information and Knowledge Management},
  publisher = acm,
  year = {2006}
}

@proceedings{cikm13,
  title = {Proceedings of the Twenty-second International Conference on Information and Knowledge Management (CIKM'13)},
  editor = {Q. He and A. Iyengar and W. Nejdl and J. Pei and R. Rastogi},
  booktitle = {Proceedings of the Twenty-second International Conference on Information and Knowledge Management (CIKM'13)},
  publisher = acm,
  year = {2013}
}

@proceedings{cisis09,
  title = {Proceedings of the Third International Conference on Complex, Intelligent and Software Intensive Systems (CISIS'09)},
  editor = {L. Barolli and F. Xhafa and H. Hsu},
  booktitle = {Proceedings of the Third International Conference on Complex, Intelligent and Software Intensive Systems (CISIS'09)},
  publisher = ieee,
  year = {2009}
}

@proceedings{cisis10,
  title = {Proceedings of the Fourth International Conference on Complex, Intelligent and Software Intensive Systems (CISIS'10)},
  editor = {L. Barolli and F. Xhafa and S. Vitabile and H. Hsu},
  booktitle = {Proceedings of the Fourth International Conference on Complex, Intelligent and Software Intensive Systems (CISIS'10)},
  publisher = ieee,
  year = {2010}
}

@proceedings{cl00,
  title = {Proceedings of the First International Conference on Computational Logic (CL'00)},
  editor = {J. Lloyd and V. Dahl and U. Furbach and M. Kerber and K. Lau and C. Palamidessi and L. Pereira and Y. Sagiv and P. Stuckey},
  booktitle = {Proceedings of the First International Conference on Computational Logic (CL'00)},
  publisher = springer,
  series = lncs,
  volume = {1861},
  year = {2000}
}

@proceedings{cmsb12,
  title = {Proceedings of the Tenth International Conference on Computational Methods in Systems Biology (CMSB'12)},
  editor = {D. Gilbert and M. Heiner},
  booktitle = {Proceedings of the Tenth International Conference on Computational Methods in Systems Biology (CMSB'12)},
  publisher = springer,
  series = lncs,
  volume = {7605},
  year = {2012}
}

@proceedings{cmsb15,
  title = {Proceedings of the Thirteenth International Conference on Computational Methods in Systems Biology (CMSB'15)},
  editor = {O. Roux and J. Bourdon},
  booktitle = {Proceedings of the Thirteenth International Conference on Computational Methods in Systems Biology (CMSB'15)},
  publisher = springer,
  series = lnbi,
  volume = {9308},
  year = {2015}
}

@proceedings{cmsb18,
  title = {Proceedings of the Sixteenth International Conference on Computational Methods in Systems Biology (CMSB'18)},
  editor = {M. Ceska and D. Safr{\'a}nek},
  booktitle = {Proceedings of the Sixteenth International Conference on Computational Methods in Systems Biology (CMSB'18)},
  publisher = springer,
  series = lncs,
  volume = {11095},
  year = {2018}
}

@proceedings{cocomile12,
  title = {Proceedings of the First Workshop on Combining Constraint Solving with Mining and Learning (CoCoMile'12)},
  editor = {R. Coletta and T. Guns and B. {O}'\relax Sullivan and A. Passerini and G. Tack},
  booktitle = {Proceedings of the First Workshop on Combining Constraint Solving with Mining and Learning (CoCoMile'12)},
  year = {2012}
}

@proceedings{cogrob18,
  title = {Proceedings of the Eleventh Workshop on Cognitive Robotics (CogRob'18)},
  editor = {G. Steinbauer and A. Ferrein},
  booktitle = {Proceedings of the Eleventh Workshop on Cognitive Robotics (CogRob'18)},
  publisher = {{CEUR} Workshop Proceedings},
  url = {http://ceur-ws.org/Vol-2325},
  volume = {2325},
  year = {2019}
}

@proceedings{comma10,
  title = {Proceedings of Computational Models of Argument (COMMA'10)},
  editor = {P. Baroni and F. Cerutti and M. Giacomin and G. Simari},
  booktitle = {Proceedings of Computational Models of Argument (COMMA'10)},
  publisher = ios,
  series = {Frontiers in Artificial Intelligence and Applications},
  volume = {216},
  year = {2010}
}

@proceedings{conf14,
  title = {Proceedings of the Sixteenth International Configuration Workshop (CONF'14)},
  editor = {A. Felfernig and C. Forza and A. Haag},
  booktitle = {Proceedings of the Sixteenth International Configuration Workshop (CONF'14)},
  publisher = {{CEUR} Workshop Proceedings},
  volume = {1220},
  year = {2014}
}

@proceedings{conf15,
  title = {Proceedings of the Seventeenth International Configuration Workshop (CONF'15)},
  editor = {J. Tiihonen and A. Falkner and T. Axling},
  booktitle = {Proceedings of the Seventeenth International Configuration Workshop (CONF'15)},
  publisher = {{CEUR} Workshop Proceedings},
  volume = {1453},
  year = {2015}
}

@proceedings{conf17,
  title = {Proceedings of the Nineteenth International Configuration Workshop (CONF'17)},
  editor = {L. Zhang and A. Haag},
  booktitle = {Proceedings of the Nineteenth International Configuration Workshop (CONF'17)},
  year = {2017}
}

@proceedings{conf18,
  title = {Proceedings of the Twentieth Configuration Workshop (CONF'18)},
  editor = {A. Felfernig and J. Tiihonen and L. Hotz and M. Stettinger},
  booktitle = {Proceedings of the Twentieth Configuration Workshop (CONF'18)},
  publisher = {{CEUR} Workshop Proceedings},
  volume = {2220},
  year = {2018}
}

@proceedings{conf23,
  title = {Proceedings of the Twenty-fifth International Configuration Workshop (CONF'23)},
  editor = {J. Horcas and J. Galindo and R. Comploi-Taupe and L. Fuentes},
  booktitle = {Proceedings of the Twenty-fifth International Configuration Workshop (CONF'23)},
  publisher = {{CEUR} Workshop Proceedings},
  volume = {3509},
  year = {2023}
}

@proceedings{cp00,
  title = {Proceedings of the Sixth International Conference on Principles and Practice of Constraint Programming (CP'00)},
  editor = {R. Dechter},
  booktitle = {Proceedings of the Sixth International Conference on Principles and Practice of Constraint Programming (CP'00)},
  publisher = springer,
  series = lncs,
  volume = {1894},
  year = {2000}
}

@proceedings{cp01,
  title = {Proceedings of the Seventh International Conference on Principles and Practice of Constraint Programming (CP'01)},
  editor = {T. Walsh},
  booktitle = {Proceedings of the Seventh International Conference on Principles and Practice of Constraint Programming (CP'01)},
  publisher = springer,
  series = lncs,
  volume = {2239},
  year = {2001}
}

@proceedings{cp02,
  title = {Proceedings of the Eighth International Conference on Principles and Practice of Constraint Programming (CP'02)},
  editor = {P. {V}an Hentenryck},
  booktitle = {Proceedings of the Eighth International Conference on Principles and Practice of Constraint Programming (CP'02)},
  publisher = springer,
  series = lncs,
  volume = {2470},
  year = {2002}
}

@proceedings{cp03,
  title = {Proceedings of the Ninth International Conference on Principles and Practice of Constraint Programming (CP'03)},
  editor = {F. Rossi},
  booktitle = {Proceedings of the Ninth International Conference on Principles and Practice of Constraint Programming (CP'03)},
  publisher = springer,
  series = lncs,
  volume = {2833},
  year = {2003}
}

@proceedings{cp04,
  title = {Proceedings of the Tenth International Conference on Principles and Practice of Constraint Programming (CP'04)},
  editor = {M. Wallace},
  booktitle = {Proceedings of the Tenth International Conference on Principles and Practice of Constraint Programming (CP'04)},
  publisher = springer,
  series = lncs,
  volume = {3258},
  year = {2004}
}

@proceedings{cp05,
  title = {Proceedings of the Eleventh International Conference on Principles and Practice of Constraint Programming (CP'05)},
  editor = {P. van Beek},
  booktitle = {Proceedings of the Eleventh International Conference on Principles and Practice of Constraint Programming (CP'05)},
  publisher = springer,
  series = lncs,
  volume = {3709},
  year = {2005}
}

@proceedings{cp06,
  title = {Proceedings of the Twelfth International Conference on Principles and Practice of Constraint Programming (CP'06)},
  editor = {F. Benhamou},
  booktitle = {Proceedings of the Twelfth International Conference on Principles and Practice of Constraint Programming (CP'06)},
  publisher = springer,
  series = lncs,
  volume = {4204},
  year = {2006}
}

@proceedings{cp07,
  title = {Proceedings of the Thirteenth International Conference on Principles and Practice of Constraint Programming (CP'07)},
  editor = {C. Bessiere},
  booktitle = {Proceedings of the Thirteenth International Conference on Principles and Practice of Constraint Programming (CP'07)},
  publisher = springer,
  series = lncs,
  volume = {4741},
  year = {2007}
}

@proceedings{cp08,
  title = {Proceedings of the Fourteenth International Conference on Principles and Practice of Constraint Programming (CP'08)},
  editor = {P. Stuckey},
  booktitle = {Proceedings of the Fourteenth International Conference on Principles and Practice of Constraint Programming (CP'08)},
  publisher = springer,
  series = lncs,
  volume = {5202},
  year = {2008}
}

@proceedings{cp09,
  title = {Proceedings of the Fifteenth International Conference on Principles and Practice of Constraint Programming (CP'09)},
  editor = {I. Gent},
  booktitle = {Proceedings of the Fifteenth International Conference on Principles and Practice of Constraint Programming (CP'09)},
  publisher = springer,
  series = lncs,
  volume = {5732},
  year = {2009}
}

@proceedings{cp10,
  title = {Proceedings of the Sixteenth International Conference on Principles and Practice of Constraint Programming (CP'10)},
  editor = {D. Cohen},
  booktitle = {Proceedings of the Sixteenth International Conference on Principles and Practice of Constraint Programming (CP'10)},
  publisher = springer,
  series = lncs,
  volume = {6308},
  year = {2010}
}

@proceedings{cp11,
  title = {Proceedings of the Seventeenth International Conference on Principles and Practice of Constraint Programming (CP'11)},
  editor = {J. Lee},
  booktitle = {Proceedings of the Seventeenth International Conference on Principles and Practice of Constraint Programming (CP'11)},
  publisher = springer,
  series = lncs,
  volume = {6876},
  year = {2011}
}

@proceedings{cp13,
  title = {Proceedings of the Nineteenth International Conference on Principles and Practice of Constraint Programming (CP'13)},
  editor = {C. Schulte},
  booktitle = {Proceedings of the Nineteenth International Conference on Principles and Practice of Constraint Programming (CP'13)},
  publisher = springer,
  series = lncs,
  volume = {8124},
  year = {2013}
}

@proceedings{cp15,
  title = {Proceedings of the Twenty-first International Conference on Principles and Practice of Constraint Programming (CP'15)},
  editor = {G. Pesant},
  booktitle = {Proceedings of the Twenty-first International Conference on Principles and Practice of Constraint Programming (CP'15)},
  publisher = springer,
  series = lncs,
  volume = {9255},
  year = {2015}
}

@proceedings{cp18,
  title = {Proceedings of the Twenty-forth International Conference on Principles and Practice of Constraint Programming (CP'18)},
  editor = {J. Hooker},
  booktitle = {Proceedings of the Twenty-forth International Conference on Principles and Practice of Constraint Programming (CP'18)},
  publisher = springer,
  series = lncs,
  volume = {11008},
  year = {2018}
}

@proceedings{cp19,
  title = {Proceedings of the Twenty-fifth International Conference on Principles and Practice of Constraint Programming (CP'19)},
  editor = {T. Schiex and S. de Givry},
  booktitle = {Proceedings of the Twenty-fifth International Conference on Principles and Practice of Constraint Programming (CP'19)},
  publisher = springer,
  series = lncs,
  volume = {11802},
  year = {2019}
}

@proceedings{cp20,
  title = {Proceedings of the Twenty-sixth International Conference on Principles and Practice of Constraint Programming (CP'20)},
  editor = {H. Simonis},
  booktitle = {Proceedings of the Twenty-sixth International Conference on Principles and Practice of Constraint Programming (CP'20)},
  publisher = springer,
  series = lncs,
  volume = {12333},
  year = {2020}
}

@proceedings{cp21,
  title = {Proceedings of the Twenty-seventh International Conference on Principles and Practice of Constraint Programming (CP'21)},
  editor = {L. Michel},
  booktitle = {Proceedings of the Twenty-seventh International Conference on Principles and Practice of Constraint Programming (CP'21)},
  publisher = {Leibniz International Proceedings in Informatics (LIPIcs)},
  volume = {210},
  year = {2021}
}

@proceedings{cp95,
  title = {Proceedings of the First International Conference on Principles and Practice of Constraint Programming (CP'95)},
  editor = {U. Montanari and F. Rossi},
  booktitle = {Proceedings of the First International Conference on Principles and Practice of Constraint Programming (CP'95)},
  publisher = springer,
  series = lncs,
  volume = {976},
  year = {1995}
}

@proceedings{cp98,
  title = {Proceedings of the Fourth International Conference on Principles and Practice of Constraint Programming (CP'98)},
  editor = {M. Maher and J. Puget},
  booktitle = {Proceedings of the Fourth International Conference on Principles and Practice of Constraint Programming (CP'98)},
  doi = {10.1007/3-540-49481-2},
  publisher = springer,
  series = lncs,
  volume = {1520},
  year = {1998}
}

@proceedings{cpaior04,
  title = {Proceedings of the First Conference on Integration of AI and OR Techniques in Constraint Programming for Combinatorial Optimization Problems (CPAIOR'04)},
  editor = {J. R{\'e}gin and M. Rueher},
  booktitle = {Proceedings of the First Conference on Integration of AI and OR Techniques in Constraint Programming for Combinatorial Optimization Problems (CPAIOR'04)},
  publisher = springer,
  series = lncs,
  volume = {3011},
  year = {2004}
}

@proceedings{cpaior08,
  title = {Proceedings of the Fifth International Conference on Integration of AI and OR Techniques in Constraint Programming for Combinatorial Optimization Problems (CPAIOR'08)},
  editor = {L. Perron and M. Trick},
  booktitle = {Proceedings of the Fifth International Conference on Integration of AI and OR Techniques in Constraint Programming for Combinatorial Optimization Problems (CPAIOR'08)},
  publisher = springer,
  series = lncs,
  volume = {5015},
  year = {2008}
}

@proceedings{cpaior09,
  title = {Proceedings of the Sixth International Conference on Integration of AI and OR Techniques in Constraint Programming for Combinatorial Optimization Problems (CPAIOR'09)},
  editor = {W. van Hoeve and J. Hooker},
  booktitle = {Proceedings of the Sixth International Conference on Integration of AI and OR Techniques in Constraint Programming for Combinatorial Optimization Problems (CPAIOR'09)},
  publisher = springer,
  series = lncs,
  volume = {5547},
  year = {2009}
}

@proceedings{cpaior10,
  title = {Proceedings of the Seventh International Conference on Integration of AI and OR Techniques in Constraint Programming for Combinatorial Optimization Problems (CPAIOR'10)},
  editor = {A. Lodi and M. Milano and P. Toth},
  booktitle = {Proceedings of the Seventh International Conference on Integration of AI and OR Techniques in Constraint Programming for Combinatorial Optimization Problems (CPAIOR'10)},
  publisher = springer,
  series = lncs,
  volume = {6140},
  year = {2010}
}

@proceedings{cpaior11,
  title = {Proceedings of the Eighth International Conference on Integration of {AI} and {OR} Techniques in Constraint Programming for Combinatorial Optimization Problems (CPAIOR'11)},
  editor = {T. Achterberg and J. Beck},
  booktitle = {Proceedings of the Eighth International Conference on Integration of {AI} and {OR} Techniques in Constraint Programming for Combinatorial Optimization Problems (CPAIOR'11)},
  publisher = springer,
  series = lncs,
  volume = {6697},
  year = {2011}
}

@proceedings{cpaior15,
  title = {Proceedings of the Twelfth International Conference on Integration of {AI} and {OR} Techniques in Constraint Programming for Combinatorial Optimization Problems (CPAIOR'15)},
  editor = {L. Michel},
  booktitle = {Proceedings of the Twelfth International Conference on Integration of {AI} and {OR} Techniques in Constraint Programming for Combinatorial Optimization Problems (CPAIOR'15)},
  publisher = springer,
  series = lncs,
  volume = {9075},
  year = {2015}
}

@book{CPHandbook,
  title = {Handbook of Constraint Programming},
  editor = {F. Rossi and P. van Beek and T. Walsh},
  booktitle = {Handbook of Constraint Programming},
  publisher = elsevier,
  year = {2006}
}

@proceedings{cs05,
  title = {Proceedings of the Seventh International Symposium on Logical Formalizations of Commonsense Reasoning},
  editor = {S. McIlraith and P. Peppas and M. Thielscher},
  booktitle = {Proceedings of the Seventh International Symposium on Logical Formalizations of Commonsense Reasoning},
  organization = {Fakult{\"a}t Informatik, TU Dresden},
  year = {2005}
}

@proceedings{cs07,
  title = {Proceedings of the Eighth International Symposium on Logical Formalizations of Commonsense Reasoning},
  editor = {E. Amir and V. Lifschitz and R. Miller},
  booktitle = {Proceedings of the Eighth International Symposium on Logical Formalizations of Commonsense Reasoning},
  publisher = aaai,
  year = {2007}
}

@proceedings{cspsat12,
  title = {Proceedings of the Second International Workshop on the Cross-Fertilization Between {CSP} and {SAT} (CSPSAT'12)},
  editor = {Y. Ben-Haim and Y. Naveh},
  booktitle = {Proceedings of the Second International Workshop on the Cross-Fertilization Between {CSP} and {SAT} (CSPSAT'12)},
  year = {2012}
}

@proceedings{dac01,
  title = {Proceedings of the Thirty-eighth Conference on Design Automation (DAC'01)},
  booktitle = {Proceedings of the Thirty-eighth Conference on Design Automation (DAC'01)},
  publisher = acm,
  year = {2001}
}

@proceedings{dac07,
  title = {Proceedings of the Forty-fourth Conference on Design Automation (DAC'07)},
  booktitle = {Proceedings of the Forty-fourth Conference on Design Automation (DAC'07)},
  publisher = {IEEE Press},
  year = {2007}
}

@proceedings{dalt04,
  title = {Proceedings of the Second International Workshop on Declarative Agent Languages and Technologies (DALT'04)},
  editor = {J. Leite and A. Omicini and P. Torroni and P. Yolum},
  booktitle = {Proceedings of the Second International Workshop on Declarative Agent Languages and Technologies (DALT'04)},
  publisher = springer,
  series = lncs,
  volume = {3476},
  year = {2005}
}

@proceedings{damp10,
  title = {Proceedings of the POPL 2010 Workshop on Declarative Aspects of Multicore Programming (DAMP'10)},
  editor = {L. Petersen and E. Pontelli},
  booktitle = {Proceedings of the POPL 2010 Workshop on Declarative Aspects of Multicore Programming (DAMP'10)},
  publisher = acm,
  year = {2010}
}

@proceedings{datalog10,
  title = {Proceedings of the First International Workshop on Datalog},
  editor = {O. de Moor and G. Gottlob and T. Furche and A. Sellers},
  booktitle = {Proceedings of the First International Workshop on Datalog},
  publisher = springer,
  series = lncs,
  volume = {6702},
  year = {2011}
}

@proceedings{datalog12,
  title = {Proceedings of the Second International Workshop on Datalog},
  editor = {P. Barcel{\'o} and R. Pichler},
  booktitle = {Proceedings of the Second International Workshop on Datalog},
  publisher = springer,
  series = lncs,
  volume = {7494},
  year = {2012}
}

@proceedings{datalog19,
  title = {Proceedings of the Third International Workshop on Datalog},
  editor = {M. Alviano and A. Pieris},
  booktitle = {Proceedings of the Third International Workshop on Datalog},
  publisher = {{CEUR} Workshop Proceedings},
  volume = {2368},
  year = {2019}
}

@proceedings{date03,
  title = {Proceedings of the Sixth Conference on Design, Automation and Test in Europe (DATE'03)},
  booktitle = {Proceedings of the Sixth Conference on Design, Automation and Test in Europe (DATE'03)},
  publisher = ieee,
  year = {2003}
}

@proceedings{date06,
  title = {Proceedings of the Ninth Conference on Design, Automation and Test in Europe (DATE'06)},
  editor = {G. Gielen},
  booktitle = {Proceedings of the Ninth Conference on Design, Automation and Test in Europe (DATE'06)},
  year = {2006}
}

@proceedings{date08,
  title = {Proceedings of the Eleventh Conference on Design, Automation and Test in Europe (DATE'08)},
  editor = {D. Sciuto},
  booktitle = {Proceedings of the Eleventh Conference on Design, Automation and Test in Europe (DATE'08)},
  publisher = ieee,
  year = {2008}
}

@proceedings{date15,
  title = {Proceedings of the Eighteenth Conference on Design, Automation and Test in Europe (DATE'15)},
  editor = {W. Nebel and D. Atienza},
  booktitle = {Proceedings of the Eighteenth Conference on Design, Automation and Test in Europe (DATE'15)},
  publisher = acm,
  year = {2015}
}

@proceedings{date17,
  title = {Proceedings of the Twentieth Conference on Design, Automation and Test in Europe (DATE'17)},
  editor = {D. Atienza and G. {D}i Natale},
  booktitle = {Proceedings of the Twentieth Conference on Design, Automation and Test in Europe (DATE'17)},
  publisher = ieee,
  year = {2017}
}

@proceedings{date18,
  title = {Proceedings of the Twenty-first Conference on Design, Automation and Test in Europe (DATE'18)},
  editor = {J. Madsen and A. Coskun},
  booktitle = {Proceedings of the Twenty-first Conference on Design, Automation and Test in Europe (DATE'18)},
  publisher = ieee,
  year = {2018}
}

@proceedings{date99,
  title = {Proceedings of the Second Conference on Design, Automation and Test in Europe (DATE'99)},
  booktitle = {Proceedings of the Second Conference on Design, Automation and Test in Europe (DATE'99)},
  publisher = ieee,
  year = {1999}
}

@proceedings{ddecs11,
  title = {Proceedings of the 14th International Symposium on the Design and Diagnostics of Electronic Circuits and Systems (DDECS'11)},
  editor = {R. Kraemer and A. Pawlak and A. Steininger and M. Sch{\"o}lzel and J. Raik and H. Vierhaus},
  booktitle = {Proceedings of the 14th International Symposium on the Design and Diagnostics of Electronic Circuits and Systems (DDECS'11)},
  publisher = ieee,
  year = {2011}
}

@book{DeclarativeLP,
  title = {Declarative Logic Programming: Theory, Systems, and Applications},
  editor = {M. Kifer and Y. Liu},
  publisher = {{ACM} / Morgan {\&} Claypool},
  year = {2018}
}

@book{DLHandbook,
  title = {The Description Logic Handbook: Theory, Implementation, and Applications},
  editor = {F. Baader and D. Calvanese and D. McGuinness and D. Nardi and P. Patel-Schneider},
  booktitle = {The Description Logic Handbook: Theory, Implementation, and Applications},
  publisher = cup,
  year = {2003}
}

@proceedings{ecai00,
  title = {Proceedings of the Fourteenth European Conference on Artificial Intelligence (ECAI'00)},
  editor = {W. Horn},
  booktitle = {Proceedings of the Fourteenth European Conference on Artificial Intelligence (ECAI'00)},
  publisher = {IOS Press},
  year = {2000}
}

@proceedings{ecai02,
  title = {Proceedings of the Fifteenth Eureopean Conference on Artificial Intelligence (ECAI'02)},
  editor = {F. van Harmelen},
  booktitle = {Proceedings of the Fifteenth Eureopean Conference on Artificial Intelligence (ECAI'02)},
  publisher = {IOS Press},
  year = {2002}
}

@proceedings{ecai04,
  title = {Proceedings of the Sixteenth Eureopean Conference on Artificial Intelligence (ECAI'04)},
  editor = {R. {L{\'o}pez de M{\'a}ntaras} and L. Saitta},
  booktitle = {Proceedings of the Sixteenth Eureopean Conference on Artificial Intelligence (ECAI'04)},
  publisher = {IOS Press},
  year = {2004}
}

@proceedings{ecai06,
  title = {Proceedings of the Seventeenth European Conference on Artificial Intelligence (ECAI'06)},
  editor = {G. Brewka and S. Coradeschi and A. Perini and P. Traverso},
  booktitle = {Proceedings of the Seventeenth European Conference on Artificial Intelligence (ECAI'06)},
  publisher = {IOS Press},
  year = {2006}
}

@proceedings{ecai08,
  title = {Proceedings of the Eighteenth European Conference on Artificial Intelligence (ECAI'08)},
  editor = {M. Ghallab and C. Spyropoulos and N. Fakotakis and N. Avouris},
  booktitle = {Proceedings of the Eighteenth European Conference on Artificial Intelligence (ECAI'08)},
  publisher = {IOS Press},
  year = {2008}
}

@proceedings{ecai10,
  title = {Proceedings of the Nineteenth European Conference on Artificial Intelligence (ECAI'10)},
  editor = {H. Coelho and R. Studer and M. Wooldridge},
  booktitle = {Proceedings of the Nineteenth European Conference on Artificial Intelligence (ECAI'10)},
  publisher = {IOS Press},
  year = {2010}
}

@proceedings{ecai12,
  title = {Proceedings of the Twentieth European Conference on Artificial Intelligence (ECAI'12)},
  editor = {L. {D}e Raedt and C. Bessiere and D. Dubois and P. Doherty and P. Frasconi and F. Heintz and P. Lucas},
  booktitle = {Proceedings of the Twentieth European Conference on Artificial Intelligence (ECAI'12)},
  publisher = {IOS Press},
  year = {2012}
}

@proceedings{ecai14,
  title = {Proceedings of the Twenty-first European Conference on Artificial Intelligence (ECAI'14)},
  editor = {T. Schaub and G. Friedrich and B. {O}'\relax Sullivan},
  booktitle = {Proceedings of the Twenty-first European Conference on Artificial Intelligence (ECAI'14)},
  publisher = {IOS Press},
  year = {2014}
}

@proceedings{ecai16,
  title = {Proceedings of the Twenty-second European Conference on Artificial Intelligence (ECAI'16)},
  editor = {G. Kaminka and M. Fox and P. Bouquet and E. H{\"u}llermeier and V. Dignum and F. Dignum and F. van Harmelen},
  booktitle = {Proceedings of the Twenty-second European Conference on Artificial Intelligence (ECAI'16)},
  publisher = {IOS Press},
  year = {2016}
}

@proceedings{ecai20,
  title = {Proceedings of the Twenty-fourth European Conference on Artificial Intelligence (ECAI'20)},
  editor = {G. {D}e Giacomo and A. Catal{\'a} and B. Dilkina and M. Milano and S. Barro and A. Bugar{\'{\i}}n and J. Lang},
  booktitle = {Proceedings of the Twenty-fourth European Conference on Artificial Intelligence (ECAI'20)},
  publisher = ios,
  year = {2020}
}

@proceedings{ecai88,
  title = {Proceedings of the Eighth European Conference on Artificial Intelligence (ECAI'92)},
  editor = {Y. Kodratoff},
  booktitle = {Proceedings of the Eighth European Conference on Artificial Intelligence (ECAI'92)},
  publisher = pitman,
  year = {1988}
}

@proceedings{ecai92,
  title = {Proceedings of the Tenth European Conference on Artificial Intelligence (ECAI'92)},
  editor = {B. Neumann},
  booktitle = {Proceedings of the Tenth European Conference on Artificial Intelligence (ECAI'92)},
  publisher = wiley,
  year = {1992}
}

@proceedings{ecai96,
  title = {Proceedings of the Twelfth European Conference on Artificial Intelligence (ECAI'96)},
  editor = {W. Wahlster},
  booktitle = {Proceedings of the Twelfth European Conference on Artificial Intelligence (ECAI'96)},
  publisher = wiley,
  year = {1996}
}

@proceedings{eccb-posters10,
  title = {Poster Proceedings of the Ninth European Conference on Computational Biology (ECCB'10)},
  editor = {J. Vilo and Z. Yakhini},
  booktitle = {Poster Proceedings of the Ninth European Conference on Computational Biology (ECCB'10)},
  year = {2010}
}

@proceedings{ecp97,
  title = {Proceedings of the Fourth European Conference on Planning (ECP'97)},
  editor = {S. Steel and R. Alami},
  booktitle = {Proceedings of the Fourth European Conference on Planning (ECP'97)},
  publisher = springer,
  series = lncs,
  volume = {1348},
  year = {1997}
}

@proceedings{ecp99,
  title = {Proceedings of the Fifth European Conference on Planning (ECP'99)},
  editor = {S. Biundo and M. Fox},
  booktitle = {Proceedings of the Fifth European Conference on Planning (ECP'99)},
  publisher = springer,
  series = lncs,
  volume = {1809},
  year = {2000}
}

@proceedings{ecsqaru07,
  title = {Proceedings of the Ninth European Conference on Symbolic and Quantitative Approaches to Reasoning with Uncertainty (ECSQARU'07)},
  editor = {K. Mellouli},
  booktitle = {Proceedings of the Ninth European Conference on Symbolic and Quantitative Approaches to Reasoning with Uncertainty (ECSQARU'07)},
  publisher = springer,
  series = lnai,
  volume = {4724},
  year = {2007}
}

@proceedings{ecsqaru95,
  title = {Proceedings of the Third European Conference on Symbolic and Quantitative Approaches to Reasoning and Uncertainty (ECSQARU'95)},
  editor = {C. Froidevaux and J. Kohlas},
  booktitle = {Proceedings of the Third European Conference on Symbolic and Quantitative Approaches to Reasoning and Uncertainty (ECSQARU'95)},
  publisher = springer,
  series = lnai,
  volume = {946},
  year = {1995}
}

@book{EncyclopediaDB,
  title = {Encyclopedia of Database Systems},
  editor = {L. Liu and M. {\"O}zsu},
  booktitle = {Encyclopedia of Database Systems},
  publisher = springer,
  year = {2009}
}

@proceedings{epia01,
  title = {Proceedings of the Tenth Portuguese Conference on Artificial Intelligence (EPIA'01)},
  editor = {P. Brazdil and A. Jorge},
  booktitle = {Proceedings of the Tenth Portuguese Conference on Artificial Intelligence (EPIA'01)},
  publisher = springer,
  series = lncs,
  volume = {2258},
  year = {2001}
}

@proceedings{epia19,
  title = {Proceedings of the Nineteenth {EPIA} Conference on Artificial Intelligence, (EPIA'19)},
  editor = {P. Oliveira and P. Novais and L. Reis},
  booktitle = {Proceedings of the Nineteenth {EPIA} Conference on Artificial Intelligence, (EPIA'19)},
  publisher = springer,
  series = lncs,
  volume = {11805},
  year = {2019}
}

@proceedings{epia99,
  title = {Proceedings of the Ninth Portuguese Conference on Artificial Intelligence (EPIA'99)},
  editor = {P. Barahona and J. Alferes},
  booktitle = {Proceedings of the Ninth Portuguese Conference on Artificial Intelligence (EPIA'99)},
  publisher = springer,
  series = lncs,
  volume = {1695},
  year = {1999}
}

@proceedings{eswc10,
  title = {Proceedings of the Seventh Extended Semantic Web Conference (ESWC'10)},
  editor = {L. Aroyo and G. Antoniou and E. Hyv{\"o}nen and A. Teije and H. Stuckenschmidt and L. Cabral and T. Tudorache},
  booktitle = {Proceedings of the Seventh Extended Semantic Web Conference (ESWC'10)},
  publisher = springer,
  series = lncs,
  volume = {6088},
  year = {2010}
}

@proceedings{ewcg06,
  title = {Proceedings of the Twenty-second European Workshop on Computational Geometry (EWCG'06)},
  booktitle = {Proceedings of the Twenty-second European Workshop on Computational Geometry (EWCG'06)},
  year = {2006}
}

@proceedings{fisowe93a,
  title = {Proceedings of the Workshop on Executable Modal and Temporal Logics},
  editor = {M. Fisher and R. Owens},
  booktitle = {Proceedings of the Workshop on Executable Modal and Temporal Logics},
  publisher = springer,
  series = lncs,
  volume = {897},
  year = {1995}
}

@proceedings{flops08,
  title = {Proceedings of the Ninth International Symposium on Functional and Logic Programming (FLOPS'08)},
  editor = {J. Garrigue and M. Hermenegildo},
  booktitle = {Proceedings of the Ninth International Symposium on Functional and Logic Programming (FLOPS'08)},
  publisher = springer,
  series = lncs,
  volume = {4989},
  year = {2008}
}

@proceedings{fmcad00,
  title = {Proceedings of the Third International Conference on Formal Methods in Computer-Aided Design (FMCAD'00)},
  editor = {W. Hunt and S. Johnson},
  booktitle = {Proceedings of the Third International Conference on Formal Methods in Computer-Aided Design (FMCAD'00)},
  publisher = springer,
  series = lncs,
  volume = {1954},
  year = {2000}
}

@proceedings{fmcad04,
  title = {Proceedings of the Fifth International Conference on Formal Methods in Computer-Aided Design (FMCAD'04)},
  editor = {A. Hu and A. Martin},
  booktitle = {Proceedings of the Fifth International Conference on Formal Methods in Computer-Aided Design (FMCAD'04)},
  publisher = springer,
  series = lncs,
  volume = {3312},
  year = {2004}
}

@proceedings{fmcad15,
  title = {Proceedings of the Fifteenth International Conference on Formal Methods in Computer-Aided Design (FMCAD'15)},
  editor = {R. Kaivola and T. Wahl},
  booktitle = {Proceedings of the Fifteenth International Conference on Formal Methods in Computer-Aided Design (FMCAD'15)},
  publisher = ieee,
  year = {2015}
}

@proceedings{focs03,
  title = {Proceedings of the Forty-fourth Symposium on Foundations of Computer Science (FOCS'03)},
  booktitle = {Proceedings of the Forty-fourth Symposium on Foundations of Computer Science (FOCS'03)},
  publisher = ieee,
  year = {2003}
}

@proceedings{focs77,
  title = {Proceedings of the Eight-teenth Symposium on Foundations of Computer Science (FOCS'77)},
  booktitle = {Proceedings of the Eight-teenth Symposium on Foundations of Computer Science (FOCS'77)},
  publisher = ieee,
  year = {1977}
}

@proceedings{foiks08,
  title = {Proceedings of the Fifth International Symposium on Foundations of Information and Knowledge Systems (FoIKS'08)},
  editor = {S. Hartmann and G. Kern-Isberner},
  booktitle = {Proceedings of the Fifth International Symposium on Foundations of Information and Knowledge Systems (FoIKS'08)},
  publisher = springer,
  series = lncs,
  volume = {4932},
  year = {2008}
}

@proceedings{foiks20,
  title = {Proceedings of the Eleventh International Symposium on Foundations of Information and Knowledge Systems (FoIKS'20)},
  editor = {S. Hartmann and G. Kern-Isberner},
  booktitle = {Proceedings of the Fifth International Symposium on Foundations of Information and Knowledge Systems (FoIKS'20)},
  publisher = springer,
  series = lncs,
  volume = {12012},
  year = {2020}
}

@book{fpm14,
  title = {Frequent Pattern Mining},
  editor = {C. Aggarwal and J. Han},
  booktitle = {Frequent Pattern Mining},
  publisher = springer,
  year = {2014}
}

@proceedings{fqas09,
  title = {Proceedings of the Eighth International Conference on Flexible Query Answering Systems (FQAS'09)},
  editor = {T. Andreasen and R. Yager and H. Bulskov and H. Christiansen and H. Larsen},
  booktitle = {Proceedings of the Eighth International Conference on Flexible Query Answering Systems (FQAS'09)},
  publisher = springer,
  series = lncs,
  volume = {5822},
  year = {2009}
}

@proceedings{frocos96,
  title = {Proceedings of the First International Workshop on Frontiers of Combining Systems (FroCoS'96)},
  editor = {F. Baader and K. Schulz},
  publisher = kluwer,
  series = {Applied Logic Series},
  volume = {3},
  year = {1996}
}

@proceedings{fsttcs08,
  title = {IARCS Annual Conference on Foundations of Software Technology and Theoretical Computer Science (FSTTCS'08)},
  editor = {R. Hariharan and M. Mukund and V. Vinay},
  booktitle = {IARCS Annual Conference on Foundations of Software Technology and Theoretical Computer Science (FSTTCS'08)},
  publisher = {Schloss Dagstuhl--Leibniz-Zentrum fuer Informatik},
  series = {Leibniz International Proceedings in Informatics (LIPIcs)},
  volume = {2},
  year = {2008}
}

@proceedings{gb60,
  title = {Advances in Knowledge Representation, Logic Programming, and Abstract Argumentation: Essays Dedicated to {G}erhard {B}rewka on the Occasion of His 60th Birthday},
  editor = {T. Eiter and H. Strass and M. Truszczy{\'n}ski and S. Woltran},
  booktitle = {Advances in Knowledge Representation, Logic Programming, and Abstract Argumentation: Essays Dedicated to {G}erhard {B}rewka on the Occasion of His 60th Birthday},
  publisher = springer,
  series = lnai,
  volume = {9060},
  year = {2015}
}

@proceedings{gd04,
  title = {Proceedings of the Twelfth International Symposium on Graph Drawing (GD'04)},
  editor = {J. Pach},
  booktitle = {Proceedings of the Twelfth International Symposium on Graph Drawing (GD'04)},
  publisher = springer,
  series = lncs,
  volume = {3383},
  year = {2004}
}

@proceedings{gecco02,
  title = {Proceedings of the Fourth Annual Conference on Genetic and Evolutionary Computation (GECCO'02)},
  editor = {M. Kaufmann},
  booktitle = {Proceedings of the Fourth Annual Conference on Genetic and Evolutionary Computation (GECCO'02)},
  publisher = acm,
  year = {2002}
}

@proceedings{gecco09,
  title = {Proceedings of the Eleventh Annual Conference on Genetic and Evolutionary Computation (GECCO'09)},
  editor = {F. Rothlauf},
  booktitle = {Proceedings of the Eleventh Annual Conference on Genetic and Evolutionary Computation (GECCO'09)},
  publisher = acm,
  year = {2009}
}

@proceedings{gttv11,
  title = {Proceedings of the First Workshop on Grounding and Transformation for Theories with Variables (GTTV'11)},
  editor = {P. Cabalar and D. Mitchell and D. Pearce and E. Ternovska},
  booktitle = {Proceedings of the First Workshop on Grounding and Transformation for Theories with Variables (GTTV'11)},
  year = {2011}
}

@proceedings{gttv13,
  title = {Proceedings of the Second Workshop on Grounding and Transformation for Theories with Variables (GTTV'13)},
  editor = {D. Pearce and S. Tasharrofi and E. Ternovska and C. Vidal},
  booktitle = {Proceedings of the Second Workshop on Grounding and Transformation for Theories with Variables (GTTV'13)},
  year = {2013}
}

@proceedings{gttv15,
  title = {Proceedings of the Third Workshop on Grounding, Transforming, and Modularizing Theories with Variables (GTTV'15)},
  editor = {M. Denecker and T. Janhunen},
  booktitle = {Proceedings of the Third Workshop on Grounding, Transforming, and Modularizing Theories with Variables (GTTV'15)},
  year = {2015}
}

@proceedings{gurevich70,
  title = {Fields of Logic and Computation, Essays Dedicated to Yuri Gurevich on the Occasion of His 70th Birthday},
  editor = {A. Blass and N. Dershowitz and W. Reisig},
  booktitle = {Fields of Logic and Computation, Essays Dedicated to Yuri Gurevich on the Occasion of His 70th Birthday},
  publisher = springer,
  series = lncs,
  volume = {6300},
  year = {2010}
}

@proceedings{gurevich80,
  title = {Fields of Logic and Computation {III}, Essays Dedicated to Yuri Gurevich on the Occasion of His 80th Birthday},
  editor = {A. Blass and P. Cegielski and N. Dershowitz and M. Droste and B. Finkbeiner},
  booktitle = {Fields of Logic and Computation {III}, Essays Dedicated to Yuri Gurevich on the Occasion of His 80th Birthday},
  publisher = springer,
  series = lncs,
  volume = {12180},
  year = {2020}
}

@proceedings{hvc05,
  title = {Proceedings of the First Haifa Verification Conference (HVC'05)},
  editor = {S. Ur and E. Bin and Y. Wolfsthal},
  booktitle = {Proceedings of the First Haifa Verification Conference (HVC'05)},
  publisher = springer,
  series = lncs,
  volume = {3875},
  year = {2006}
}

@proceedings{iat09,
  title = {Proceedings of the IEEE/WIC/ACM International Conference on Intelligent Agent Technology (IAT'09)},
  booktitle = {Proceedings of the IEEE/WIC/ACM International Conference on Intelligent Agent Technology (IAT'09)},
  publisher = ieee,
  year = {2009}
}

@proceedings{icaart22,
  title = {Proceedings of the Fourteenth International Conference on Agents and Artificial Intelligence (ICAART'22)},
  editor = {A. Rocha and L. Steels and H. van den Herik},
  booktitle = {Proceedings of the Fourteenth International Conference on Agents and Artificial Intelligence (ICAART'22)},
  publisher = {{SciTePress}},
  year = {2022}
}

@proceedings{icaart23,
  title = {Proceedings of the Fifteenth International Conference on Agents and Artificial Intelligence (ICAART'23)},
  editor = {A. Rocha and L. Steels and H. van den Herik},
  booktitle = {Proceedings of the Fifteenth International Conference on Agents and Artificial Intelligence (ICAART'23)},
  doi = {10.5220/0000170600003393},
  publisher = {{SciTePress}},
  year = {2023}
}

@proceedings{icaart24,
  title = {Proceedings of the Sixteenth International Conference on Agents and Artificial Intelligence (ICAART'24)},
  editor = {A. Rocha and L. Steels and H. van den Herik},
  booktitle = {Proceedings of the Sixteenth International Conference on Agents and Artificial Intelligence (ICAART'24)},
  publisher = {{SciTePress}},
  url = {https://www.scitepress.org/ProceedingsDetails.aspx?ID=7POrHKUPtlI=},
  year = {2024}
}

@proceedings{icaps03,
  title = {Proceedings of the Thirteenth International Conference on Automated Planning and Scheduling (ICAPS'03)},
  editor = {E. Giunchiglia and N. Muscettola and D. Nau},
  booktitle = {Proceedings of the Thirteenth International Conference on Automated Planning and Scheduling (ICAPS'03)},
  publisher = {{AAAI} Press},
  year = {2003}
}

@proceedings{icaps04,
  title = {Proceedings of the Fourteenth International Conference on Automated Planning and Scheduling (ICAPS'04)},
  editor = {S. Zilberstein and J. Koehler and S. Koenig},
  booktitle = {Proceedings of the Fourteenth International Conference on Automated Planning and Scheduling (ICAPS'04)},
  publisher = {{AAAI} Press},
  year = {2004}
}

@proceedings{icaps05,
  title = {Proceedings of the Fifteenth International Conference on Automated Planning and Scheduling (ICAPS'05)},
  editor = {S. Biundo and K. Myers and K. Rajan},
  booktitle = {Proceedings of the Fifteenth International Conference on Automated Planning and Scheduling (ICAPS'05)},
  publisher = {{AAAI} Press},
  year = {2005}
}

@proceedings{icaps07,
  title = {Proceedings of the Seventeenth International Conference on Automated Planning and Scheduling (ICAPS'07)},
  editor = {M. Boddy and M. Fox and S. Thi{\'e}baux},
  booktitle = {Proceedings of the Seventeenth International Conference on Automated Planning and Scheduling (ICAPS'07)},
  publisher = {{AAAI} Press},
  year = {2007}
}

@proceedings{icaps08,
  title = {Proceedings of the Eighteenth International Conference on Automated Planning and Scheduling (ICAPS'08)},
  editor = {J. Rintanen and B. Nebel and J. Beck and E. Hansen},
  booktitle = {Proceedings of the Eighteenth International Conference on Automated Planning and Scheduling (ICAPS'08)},
  publisher = {{AAAI} Press},
  year = {2008}
}

@proceedings{icaps09,
  title = {Proceedings of the Nineteenth International Conference on Automated Planning and Scheduling (ICAPS'09)},
  editor = {A. Gerevini and A. Howe and A. Cesta and I. Refanidis},
  booktitle = {Proceedings of the Nineteenth International Conference on Automated Planning and Scheduling (ICAPS'09)},
  publisher = {{AAAI} Press},
  year = {2009}
}

@proceedings{icaps10,
  title = {Proceedings of the Twentieth International Conference on Automated Planning and Scheduling (ICAPS'10)},
  editor = {R. Brafman and H. Geffner and J. Hoffmann and H. Kautz},
  booktitle = {Proceedings of the Twentieth International Conference on Automated Planning and Scheduling (ICAPS'10)},
  publisher = {{AAAI} Press},
  year = {2010}
}

@proceedings{icaps11,
  title = {Proceedings of the Twenty-first International Conference on Automated Planning and Scheduling (ICAPS'11)},
  editor = {F. Bacchus and C. Domshlak and S. Edelkamp and M. Helmert},
  booktitle = {Proceedings of the Twenty-first International Conference on Automated Planning and Scheduling (ICAPS'11)},
  publisher = {{AAAI} Press},
  year = {2011}
}

@proceedings{icaps12,
  title = {Proceedings of the Twenty-second International Conference on Automated Planning and Scheduling (ICAPS'12)},
  editor = {L. McCluskey and B. Williams and J. Silva and B. Bonet},
  booktitle = {Proceedings of the Twenty-second International Conference on Automated Planning and Scheduling (ICAPS'12)},
  publisher = {{AAAI} Press},
  year = {2012}
}

@proceedings{icaps14,
  title = {Proceedings of the Twenty-fourth International Conference on Automated Planning and Scheduling (ICAPS'14)},
  editor = {S. Chien and M. Do and A. Fern and W. Ruml},
  booktitle = {Proceedings of the Twenty-fourth International Conference on Automated Planning and Scheduling (ICAPS'14)},
  publisher = {{AAAI} Press},
  year = {2014}
}

@proceedings{icaps15,
  title = {Proceedings of the Twenty-fifth International Conference on Automated Planning and Scheduling (ICAPS'15)},
  editor = {R. Brafman and C. Domshlak and P. Haslum and S. Zilberstein},
  booktitle = {Proceedings of the Twenty-fifth International Conference on Automated Planning and Scheduling (ICAPS'15)},
  publisher = {{AAAI} Press},
  year = {2015}
}

@proceedings{icaps16,
  title = {Proceedings of the Twenty-sixth International Conference on Automated Planning and Scheduling (ICAPS'16)},
  editor = {A. Coles and A. Coles and S. Edelkamp and D. Magazzeni and S. Sanner},
  booktitle = {Proceedings of the Twenty-sixth International Conference on Automated Planning and Scheduling (ICAPS'16)},
  publisher = {{AAAI} Press},
  year = {2016}
}

@proceedings{icaps17,
  title = {Proceedings of the Twenty-seventh International Conference on Automated Planning and Scheduling (ICAPS'17)},
  editor = {L. Barbulescu and J. Frank and Mausam and S. Smith},
  booktitle = {Proceedings of the Twenty-seventh International Conference on Automated Planning and Scheduling (ICAPS'17)},
  publisher = {{AAAI} Press},
  year = {2017}
}

@proceedings{icaps18,
  title = {Proceedings of the Twenty-eighth International Conference on Automated Planning and Scheduling (ICAPS'18)},
  editor = {M. de Weerdt and S. Koenig and G. R{\"o}ger and M. Spaan},
  booktitle = {Proceedings of the Twenty-eighth International Conference on Automated Planning and Scheduling (ICAPS'18)},
  publisher = {{AAAI} Press},
  year = {2018}
}

@proceedings{icaps19,
  title = {Proceedings of the Twenty-ninth International Conference on Automated Planning and Scheduling (ICAPS'19)},
  editor = {J. Benton and N. Lipovetzky and E. Onaindia and D. Smith and S. Srivastava},
  booktitle = {Proceedings of the Twenty-ninth International Conference on Automated Planning and Scheduling (ICAPS'19)},
  publisher = {{AAAI} Press},
  year = {2019}
}

@proceedings{icaps20,
  title = {Proceedings of the Thirtieth International Conference on Automated Planning and Scheduling (ICAPS'20)},
  editor = {J. Beck and O. Buffet and J. Hoffmann and E. Karpas and S. Sohrabi},
  booktitle = {Proceedings of the Thirtieth International Conference on Automated Planning and Scheduling (ICAPS'20)},
  publisher = {{AAAI} Press},
  year = {2020}
}

@proceedings{icaps21,
  title = {Proceedings of the Thirty-first International Conference on Automated Planning and Scheduling (ICAPS'21)},
  editor = {S. Biundo and M. Do and R. Goldman and M. Katz and Q. Yang and H. {Hankui Zhuo}},
  booktitle = {Proceedings of the Thirty-First International Conference on Automated Planning and Scheduling (ICAPS'21)},
  publisher = {{AAAI} Press},
  year = {2021}
}

@proceedings{icaps22,
  title = {Proceedings of the Thirty-second International Conference on Automated Planning and Scheduling (ICAPS'22)},
  editor = {A. Kumar and S. Thi{\'{e}}baux and P. Varakantham and W. Yeoh},
  booktitle = {Proceedings of the Thirty-second International Conference on Automated Planning and Scheduling (ICAPS'22)},
  publisher = {{AAAI} Press},
  year = {2022}
}

@proceedings{icaps24,
  title = {Proceedings of the Thirty-fourth International Conference on Automated Planning and Scheduling (ICAPS'24)},
  editor = {S. Bernardini and C. Muise},
  booltitle = {Proceedings of the Thirty-fourth International Conference on Automated Planning and Scheduling (ICAPS'24)},
  publisher = {{AAAI} Press},
  year = {2024}
}

@proceedings{iccad02,
  title = {Proceedings of the International Conference on Computer-Aided Design (ICCAD'02)},
  editor = {L. Pileggi and A. Kuehlmann},
  booktitle = {Proceedings of the International Conference on Computer-Aided Design (ICCAD'02)},
  publisher = acm,
  year = {2002}
}

@proceedings{icdcs06,
  title = {Proceedings of the Twenty-sixth IEEE International Conference on Distributed Computing Systems (ICDCS'06)},
  booktitle = {Proceedings of the Twenty-sixth IEEE International Conference on Distributed Computing Systems (ICDCS'06)},
  publisher = ieee,
  year = {2006}
}

@proceedings{iced03,
  title = {Proceedings of the Fourteenth International Conference on Engineering Design (ICED'03)},
  editor = {A. Folkeson and K. Gralen and M. Norell and U. Sellgren},
  booktitle = {Proceedings of the Fourteenth International Conference on Engineering Design (ICED'03)},
  publisher = {Design Society (DS)},
  year = {2003}
}

@proceedings{iclp-lipics10,
  title = {Technical Communications of the Twenty-sixth International Conference on Logic Programming (ICLP'10)},
  editor = {M. Hermenegildo and T. Schaub},
  booktitle = {Technical Communications of the Twenty-sixth International Conference on Logic Programming (ICLP'10)},
  publisher = {Leibniz International Proceedings in Informatics (LIPIcs)},
  volume = {7},
  year = {2010}
}

@proceedings{iclp-lipics11,
  title = {Technical Communications of the Twenty-seventh International Conference on Logic Programming (ICLP'11)},
  editor = {J. Gallagher and M. Gelfond},
  booktitle = {Technical Communications of the Twenty-seventh International Conference on Logic Programming (ICLP'11)},
  publisher = {Leibniz International Proceedings in Informatics (LIPIcs)},
  volume = {11},
  year = {2011}
}

@proceedings{iclp-lipics12,
  title = {Technical Communications of the Twenty-eighth International Conference on Logic Programming (ICLP'12)},
  editor = {A. Dovier and V. {Santos Costa}},
  booktitle = {Technical Communications of the Twenty-eighth International Conference on Logic Programming (ICLP'12)},
  publisher = {Leibniz International Proceedings in Informatics (LIPIcs)},
  volume = {17},
  year = {2012}
}

@proceedings{iclp-lipics16,
  title = {Technical Communications of the Thirty-second International Conference on Logic Programming (ICLP'16)},
  editor = {M. Carro and A. King},
  booktitle = {Technical Communications of the Thirty-second International Conference on Logic Programming (ICLP'16)},
  publisher = {Schloss Dagstuhl--Leibniz-Zentrum fuer Informatik},
  series = {Open Access Series in Informatics (OASIcs)},
  volume = {52},
  year = {2016}
}

@proceedings{iclp-tc13,
  title = {Technical Communications of the Twenty-ninth International Conference on Logic Programming (ICLP'13)},
  editor = {E. Lamma and T. Swift},
  booktitle = {Technical Communications of the Twenty-ninth International Conference on Logic Programming (ICLP'13)},
  series = {Theory and Practice of Logic Programming, Online Supplement},
  volume = {13(4-5)},
  year = {2013}
}

@proceedings{iclp-tc14,
  title = {Technical Communications of the Thirtieth International Conference on Logic Programming (ICLP'14)},
  editor = {M. Leuschel and T. Schrijvers},
  booktitle = {Technical Communications of the Thirtieth International Conference on Logic Programming (ICLP'14)},
  series = {Theory and Practice of Logic Programming, Online Supplement},
  volume = {14(4-5)},
  year = {2014}
}

@proceedings{iclp-tc16,
  title = {Technical Communications of the Thirty-second International Conference on Logic Programming (ICLP'16)},
  editor = {M. Leuschel and T. Schrijvers},
  booktitle = {Technical Communications of the Thirty-second International Conference on Logic Programming (ICLP'16)},
  publisher = cup,
  series = {Theory and Practice of Logic Programming, Online Supplement},
  volume = {19},
  year = {2016}
}

@proceedings{iclp-tc19,
  title = {Technical Communications of the Thirty-fifth International Conference on Logic Programming (ICLP'19)},
  editor = {B. Bogaerts and E. Erdem and P. Fodor and A. Formisano and G. Ianni and D. Inclezan and G. Vidal and A. Villanueva and M. {D}e Vos and F. Yang},
  booktitle = {Technical Communications of the Thirty-fifth International Conference on Logic Programming (ICLP'19)},
  publisher = cup,
  series = {Theory and Practice of Logic Programming, Online Supplement},
  volume = {19},
  year = {2019}
}

@proceedings{iclp-tc20,
  title = {Technical Communications of the Thirty-sixth International Conference on Logic Programming (ICLP'20)},
  editor = {F. Ricca and A. Russo and S. Greco and N. Leone and A. Artikis and G. Friedrich and P. Fodor and A. Kimmig and F. Lisi and M. Maratea and A. Mileo and F. Riguzzi},
  booktitle = {Technical Communications of the Thirty-sixth International Conference on Logic Programming (ICLP'20)},
  doi = {10.4204/EPTCS.325},
  series = {{EPTCS}},
  volume = {325},
  year = {2020}
}

@proceedings{iclp-tc21,
  title = {Technical Communications of the Thirty-seventh International Conference on Logic Programming (ICLP'21)},
  editor = {A. Formisano and Y. Liu and B. Bogaerts and A. Brik and V. Dahl and C. Dodaro and P. Fodor and G. Pozzato and J. Vennekens and N. Zhou},
  booktitle = {Technical Communications of the Thirty-seventh International Conference on Logic Programming (ICLP'21)},
  doi = {10.4204/EPTCS.345},
  series = {{EPTCS}},
  volume = {345},
  year = {2021}
}

@proceedings{iclp-tc22,
  title = {Technical Communications of the Thirty-eighth International Conference on Logic Programming (ICLP'22)},
  editor = {Y. Lierler and J. Morales and C. Dodaro and V. Dahl and M. Gebser and K. Tekle},
  booktitle = {Technical Communications of the Thirty-eighth International Conference on Logic Programming (ICLP'22)},
  doi = {10.4204/EPTCS.364},
  series = {{EPTCS}},
  volume = {364},
  year = {2022}
}

@proceedings{iclp-tc23,
  title = {Technical Communications of the Thirty-nineth International Conference on Logic Programming (ICLP'23)},
  editor = {E. Pontelli and S. Costantini and C. Dodaro and S. {Alice Gaggl} and R. Calegari and A. d'\relax {Avila Garcez} and F. Fabiano and A. Mileo and A. Russo and F. Toni},
  doi = {https://doi.org/10.4204/EPTCS.385},
  publisher = {Open Publishing Association},
  volume = {385},
  year = {2023}
}

@proceedings{iclp-tc24,
  title = {Technical Communications of the Fortieth International Conference on Logic Programming (ICLP'24)},
  editor = {P. Cabalar and T. Swift},
  booktitle = {Technical Communications of the Fortieth International Conference on Logic Programming (ICLP'24)},
  optdoi = {10.4204/EPTCS.325},
  optvolume = {},
  series = {{EPTCS}},
  year = {2024}
}

@proceedings{iclp-ws23,
  title = {Proceedings of the International Conference on Logic Programming Workshops},
  editor = {J. Arias and S. Batsakis and W. Faber and G. Gupta and F. Pacenza and E. Papadakis and L. Robaldo and K. R{\"{u}}ckschlo{\ss} and E. Salazar and Z. Saribatur and I. Tachmazidis and F. Weitk{\"{a}}mper and A. Wyner},
  booktitle = {Proceedings of the International Conference on Logic Programming Workshops},
  publisher = {CEUR-WS.org},
  series = {{CEUR} Workshop Proceedings},
  url = {https://ceur-ws.org/Vol-3437},
  volume = {3437},
  year = {2023}
}

@proceedings{iclp01,
  title = {Proceedings of the Seventeenth International Conference on Logic Programming (ICLP'01)},
  editor = {P. Codognet},
  booktitle = {Proceedings of the Seventeenth International Conference on Logic Programming (ICLP'01)},
  publisher = springer,
  series = lncs,
  volume = {2237},
  year = {2001}
}

@proceedings{iclp02,
  title = {Proceedings of the Eighteenth International Conference on Logic Programming (ICLP'02)},
  editor = {P. Stuckey},
  booktitle = {Proceedings of the Eighteenth International Conference on Logic Programming (ICLP'02)},
  publisher = springer,
  series = lncs,
  volume = {2401},
  year = {2002}
}

@proceedings{iclp03,
  title = {Proceedings of the Nineteenth International Conference on Logic Programming (ICLP'03)},
  editor = {C. Palamidessi},
  booktitle = {Proceedings of the Nineteenth International Conference on Logic Programming (ICLP'03)},
  publisher = springer,
  series = lncs,
  volume = {2916},
  year = {2003}
}

@proceedings{iclp04,
  title = {Proceedings of the Twentieth International Conference on Logic Programming (ICLP'04)},
  editor = {B. Demoen and V. Lifschitz},
  booktitle = {Proceedings of the Twentieth International Conference on Logic Programming (ICLP'04)},
  publisher = springer,
  series = lncs,
  volume = {3132},
  year = {2004}
}

@proceedings{iclp05,
  title = {Proceedings of the Twenty-first International Conference on Logic Programming (ICLP'05)},
  editor = {M. Gabbrielli and G. Gupta},
  booktitle = {Proceedings of the Twenty-first International Conference on Logic Programming (ICLP'05)},
  publisher = springer,
  series = lncs,
  volume = {3668},
  year = {2005}
}

@proceedings{iclp06,
  title = {Proceedings of the Twenty-second International Conference on Logic Programming (ICLP'06)},
  editor = {S. Etalle and M. Truszczy{\'n}ski},
  booktitle = {Proceedings of the Twenty-second International Conference on Logic Programming (ICLP'06)},
  publisher = springer,
  series = lncs,
  volume = {4079},
  year = {2006}
}

@proceedings{iclp07,
  title = {Proceedings of the Twenty-third International Conference on Logic Programming (ICLP'07)},
  editor = {V. Dahl and I. Niemel{\"a}},
  booktitle = {Proceedings of the Twenty-third International Conference on Logic Programming (ICLP'07)},
  publisher = springer,
  series = lncs,
  volume = {4670},
  year = {2007}
}

@proceedings{iclp08,
  title = {Proceedings of the Twenty-fourth International Conference on Logic Programming (ICLP'08)},
  editor = {M. {Garcia de la Banda} and E. Pontelli},
  booktitle = {Proceedings of the Twenty-fourth International Conference on Logic Programming (ICLP'08)},
  publisher = springer,
  series = lncs,
  volume = {5366},
  year = {2008}
}

@proceedings{iclp09,
  title = {Proceedings of the Twenty-fifth International Conference on Logic Programming (ICLP'09)},
  editor = {P. Hill and D. Warren},
  booktitle = {Proceedings of the Twenty-fifth International Conference on Logic Programming (ICLP'09)},
  publisher = springer,
  series = lncs,
  volume = {5649},
  year = {2009}
}

@proceedings{iclp86,
  title = {Proceedings of the Third International Conference on Logic Programming (ICLP'86)},
  editor = {E. Shapiro},
  booktitle = {Proceedings of the Third International Conference on Logic Programming (ICLP'86)},
  publisher = springer,
  series = lncs,
  volume = {225},
  year = {1986}
}

@proceedings{iclp88,
  title = {Proceedings of the Fifth International Conference on Logic Programming (ICLP'88)},
  editor = {R. Kowalski and K. Bowen},
  booktitle = {Proceedings of the Fifth International Conference on Logic Programming (ICLP'88)},
  publisher = {{MIT} Press},
  year = {1988}
}

@proceedings{iclp89,
  title = {Proceedings of the Sixth International Conference on Logic Programming (ICLP'89)},
  editor = {G. Levi and M. Martelli},
  booktitle = {Proceedings of the Sixth International Conference on Logic Programming (ICLP'89)},
  publisher = {{MIT} Press},
  year = {1989}
}

@proceedings{iclp90,
  title = {Proceedings of the Seventh International Conference on Logic Programming (ICLP'90)},
  editor = {D. Warren and P. Szeredi},
  booktitle = {Proceedings of the Seventh International Conference on Logic Programming (ICLP'90)},
  publisher = {{MIT} Press},
  year = {1990}
}

@proceedings{iclp93,
  title = {Proceedings of the Tenth International Conference on Logic Programming (ICLP'90)},
  editor = {D. Warren},
  booktitle = {Proceedings of the Tenth International Conference on Logic Programming (ICLP'90)},
  publisher = {{MIT} Press},
  year = {1993}
}

@proceedings{icra11,
  title = {Proceedings of the IEEE International Conference on Robotics and Automation (ICRA'11)},
  booktitle = {Proceedings of the IEEE International Conference on Robotics and Automation (ICRA'11)},
  publisher = ieee,
  year = {2011}
}

@proceedings{icra13,
  title = {Proceedings of the IEEE International Conference on Robotics and Automation (ICRA'13)},
  booktitle = {Proceedings of the IEEE International Conference on Robotics and Automation (ICRA'13)},
  publisher = ieee,
  year = {2013}
}

@proceedings{icra14,
  title = {Proceedings of the IEEE International Conference on Robotics and Automation (ICRA'14)},
  booktitle = {Proceedings of the IEEE International Conference on Robotics and Automation (ICRA'14)},
  publisher = ieee,
  year = {2014}
}

@proceedings{icra86,
  title = {Proceedings of the IEEE International Conference on Robotics and Automation (ICRA'86)},
  booktitle = {Proceedings of the IEEE International Conference on Robotics and Automation (ICRA'86)},
  publisher = ieee,
  year = {1986}
}

@proceedings{ictai05,
  title = {Proceedings of the Seventeenth IEEE International Conference on Tools with Artificial Intelligence (ICTAI'05)},
  booktitle = {Proceedings of the Seventeenth IEEE International Conference on Tools with Artificial Intelligence (ICTAI'05)},
  publisher = ieee,
  year = {2005}
}

@proceedings{ictai08,
  title = {Proceedings of the Twentieth IEEE International Conference on Tools with Artificial Intelligence (ICTAI'08)},
  booktitle = {Proceedings of the Twentieth IEEE International Conference on Tools with Artificial Intelligence (ICTAI'08)},
  publisher = ieee,
  year = {2008}
}

@proceedings{ictai09,
  title = {Proceedings of the Twenty-first IEEE International Conference on Tools with Artificial Intelligence (ICTAI'09)},
  booktitle = {Proceedings of the Twenty-first IEEE International Conference on Tools with Artificial Intelligence (ICTAI'09)},
  publisher = ieee,
  year = {2009}
}

@proceedings{ictai10,
  title = {Proceedings of the Twenty-second IEEE International Conference on Tools with Artificial Intelligence (ICTAI'10)},
  editor = {E. Gr{\'e}goire},
  booktitle = {Proceedings of the Twenty-second IEEE International Conference on Tools with Artificial Intelligence (ICTAI'10)},
  publisher = ieee,
  year = {2010}
}

@proceedings{ictai12,
  title = {Proceedings of the Twenty-fourth IEEE International Conference on Tools with Artificial Intelligence (ICTAI'12)},
  booktitle = {Proceedings of the Twenty-fourth IEEE International Conference on Tools with Artificial Intelligence (ICTAI'12)},
  publisher = ieee,
  year = {2012}
}

@proceedings{ictai13,
  title = {Proceedings of the Twenty-fifth IEEE International Conference on Tools with Artificial Intelligence (ICTAI'13)},
  editor = {A. Brodsky},
  booktitle = {Proceedings of the Twenty-fifth IEEE International Conference on Tools with Artificial Intelligence (ICTAI'13)},
  publisher = ieee,
  year = {2013}
}

@proceedings{ictai14,
  title = {Proceedings of the Twenty-sixth IEEE International Conference on Tools with Artificial Intelligence (ICTAI'14)},
  booktitle = {Proceedings of the Twenty-sixth IEEE International Conference on Tools with Artificial Intelligence (ICTAI'14)},
  publisher = ieee,
  year = {2014}
}

@proceedings{ictai20,
  title = {Proceedings of the Thirty-second IEEE International Conference on Tools with Artificial Intelligence (ICTAI'20)},
  booktitle = {Proceedings of the Thirty-second IEEE International Conference on Tools with Artificial Intelligence (ICTAI'20)},
  publisher = ieee,
  year = {2020}
}

@proceedings{ictl94,
  title = {Proceedings of the First International Conference on Temporal Logic (ICTL'94)},
  editor = {D. Gabbay and H. Ohlbach},
  booktitle = {Proceedings of the First International Conference on Temporal Logic (ICTL'94)},
  publisher = springer,
  series = lncs,
  volume = {827},
  year = {1994}
}

@proceedings{ieaaie13,
  title = {Proceedings of the 26th International Conference on Industrial, Engineering and Other Applications of Applied Intelligent Systems (IEA/AIE'13)},
  editor = {M. Ali and T. Bosse and K. Hindriks and M. Hoogendoorn and C. Jonker and J. Treur},
  booktitle = {Proceedings of the 26th International Conference on Industrial, Engineering and Other Applications of Applied Intelligent Systems (IEA/AIE'13)},
  publisher = springer,
  series = lncs,
  volume = {7906},
  year = {2013}
}

@proceedings{ijcai01,
  title = {Proceedings of the Seventeenth International Joint Conference on Artificial Intelligence (IJCAI'01)},
  editor = {B. Nebel},
  booktitle = {Proceedings of the Seventeenth International Joint Conference on Artificial Intelligence (IJCAI'01)},
  publisher = m-k,
  year = {2001}
}

@proceedings{ijcai03,
  title = {Proceedings of the Eighteenth International Joint Conference on Artificial Intelligence (IJCAI'03)},
  editor = {G. Gottlob and T. Walsh},
  booktitle = {Proceedings of the Eighteenth International Joint Conference on Artificial Intelligence (IJCAI'03)},
  publisher = m-k,
  year = {2003}
}

@proceedings{ijcai05,
  title = {Proceedings of the Nineteenth International Joint Conference on Artificial Intelligence (IJCAI'05)},
  editor = {L. Kaelbling and A. Saffiotti},
  booktitle = {Proceedings of the Nineteenth International Joint Conference on Artificial Intelligence (IJCAI'05)},
  publisher = {Professional Book Center},
  year = {2005}
}

@proceedings{ijcai07,
  title = {Proceedings of the Twentieth International Joint Conference on Artificial Intelligence (IJCAI'07)},
  editor = {M. Veloso},
  booktitle = {Proceedings of the Twentieth International Joint Conference on Artificial Intelligence (IJCAI'07)},
  publisher = aaaimit,
  year = {2007}
}

@proceedings{ijcai09,
  title = {Proceedings of the Twenty-first International Joint Conference on Artificial Intelligence (IJCAI'09)},
  editor = {C. Boutilier},
  booktitle = {Proceedings of the Twenty-first International Joint Conference on Artificial Intelligence (IJCAI'09)},
  publisher = aaaimit,
  year = {2009}
}

@proceedings{ijcai11,
  title = {Proceedings of the Twenty-second International Joint Conference on Artificial Intelligence (IJCAI'11)},
  editor = {T. Walsh},
  booktitle = {Proceedings of the Twenty-second International Joint Conference on Artificial Intelligence (IJCAI'11)},
  publisher = {IJCAI/AAAI Press},
  year = {2011}
}

@proceedings{ijcai13,
  title = {Proceedings of the Twenty-third International Joint Conference on Artificial Intelligence (IJCAI'13)},
  editor = {F. Rossi},
  booktitle = {Proceedings of the Twenty-third International Joint Conference on Artificial Intelligence (IJCAI'13)},
  publisher = {IJCAI/AAAI Press},
  year = {2013}
}

@proceedings{ijcai15,
  title = {Proceedings of the Twenty-fourth International Joint Conference on Artificial Intelligence (IJCAI'15)},
  editor = {Q. Yang and M. Wooldridge},
  booktitle = {Proceedings of the Twenty-fourth International Joint Conference on Artificial Intelligence (IJCAI'15)},
  publisher = {{AAAI} Press},
  url = {http://ijcai.org/proceedings/2015},
  year = {2015}
}

@proceedings{ijcai16,
  title = {Proceedings of the Twenty-fifth International Joint Conference on Artificial Intelligence (IJCAI'16)},
  editor = {S. Kambhampati},
  booktitle = {Proceedings of the Twenty-fifth International Joint Conference on Artificial Intelligence (IJCAI'16)},
  publisher = {IJCAI/AAAI Press},
  year = {2016}
}

@proceedings{ijcai17,
  title = {Proceedings of the Twenty-sixth International Joint Conference on Artificial Intelligence (IJCAI'17)},
  editor = {C. Sierra},
  booktitle = {Proceedings of the Twenty-sixth International Joint Conference on Artificial Intelligence (IJCAI'17)},
  publisher = {IJCAI/AAAI Press},
  year = {2017}
}

@proceedings{ijcai18,
  title = {Proceedings of the Twenty-seventh International Joint Conference on Artificial Intelligence (IJCAI'18)},
  editor = {J. Lang},
  booktitle = {Proceedings of the Twenty-seventh International Joint Conference on Artificial Intelligence (IJCAI'18)},
  publisher = {ijcai.org},
  year = {2018}
}

@proceedings{ijcai19,
  title = {Proceedings of the Twenty-Eighth International Joint Conference on Artificial Intelligence (IJCAI'19)},
  editor = {S. Kraus},
  booktitle = {Proceedings of the Twenty-Eighth International Joint Conference on Artificial Intelligence (IJCAI'19)},
  publisher = {ijcai.org},
  year = {2019}
}

@proceedings{ijcai20,
  title = {Proceedings of the Twenty-Ninth International Joint Conference on Artificial Intelligence (IJCAI'20)},
  editor = {C. Bessiere},
  booktitle = {Proceedings of the Twenty-Ninth International Joint Conference on Artificial Intelligence (IJCAI'20)},
  publisher = {ijcai.org},
  year = {2020}
}

@proceedings{ijcai21,
  title = {Proceedings of the Thirtieth International Joint Conference on Artificial Intelligence (IJCAI'21)},
  editor = {Z. Zhou},
  booktitle = {Proceedings of the Thirtieth International Joint Conference on Artificial Intelligence (IJCAI'21)},
  publisher = {ijcai.org},
  year = {2021}
}

@proceedings{ijcai22,
  title = {Proceedings of the Thirty-first International Joint Conference on Artificial Intelligence (IJCAI'22)},
  editor = {L. {D}e Raedt},
  booktitle = {Proceedings of the Thirty-first International Joint Conference on Artificial Intelligence (IJCAI'22)},
  publisher = {ijcai.org},
  year = {2022}
}

@proceedings{ijcai69,
  title = {Proceedings of the First International Joint Conference on Artificial Intelligence (IJCAI'69)},
  editor = {D. Walker and L. Norton},
  booktitle = {Proceedings of the First International Joint Conference on Artificial Intelligence (IJCAI'69)},
  publisher = {William Kaufmann},
  year = {1969}
}

@proceedings{ijcai75,
  title = {Proceedings of the Fourth International Joint Conference on Artificial Intelligence},
  booktitle = {Proceedings of the Fourth International Joint Conference on Artificial Intelligence},
  publisher = m-k,
  year = {1975}
}

@proceedings{ijcai89,
  title = {Proceedings of the Eleventh International Joint Conference on Artificial Intelligence (IJCAI'89)},
  editor = {N. Sridharan},
  booktitle = {Proceedings of the Eleventh International Joint Conference on Artificial Intelligence (IJCAI'89)},
  publisher = m-k,
  year = {1989}
}

@proceedings{ijcai91,
  title = {Proceedings of the Twelfth International Joint Conference on Artificial Intelligence (IJCAI'91)},
  editor = {J. Mylopoulos and R. Reiter},
  booktitle = {Proceedings of the Twelfth International Joint Conference on Artificial Intelligence (IJCAI'91)},
  publisher = m-k,
  year = {1991}
}

@proceedings{ijcai95,
  title = {Proceedings of the Fourteenth International Joint Conference on Artificial Intelligence (IJCAI'95)},
  editor = {C. Mellish},
  booktitle = {Proceedings of the Fourteenth International Joint Conference on Artificial Intelligence (IJCAI'95)},
  publisher = m-k,
  year = {1995}
}

@proceedings{ijcai97,
  title = {Proceedings of the Fifteenth International Joint Conference on Artificial Intelligence (IJCAI'97)},
  booktitle = {Proceedings of the Fifteenth International Joint Conference on Artificial Intelligence (IJCAI'97)},
  publisher = m-k,
  year = {1997}
}

@proceedings{ijcai99,
  title = {Proceedings of the Sixteenth International Joint Conference on Artificial Intelligence (IJCAI'99)},
  editor = {T. Dean},
  booktitle = {Proceedings of the Sixteenth International Joint Conference on Artificial Intelligence (IJCAI'99)},
  publisher = m-k,
  year = {1999}
}

@proceedings{ijcar10,
  title = {Proceedings of the Fifth International Joint Conference on Automated Reasoning (IJCAR'10)},
  editor = {J. Giesl and R. H{\"a}hnle},
  booktitle = {Proceedings of the Fifth International Joint Conference on Automated Reasoning (IJCAR'10)},
  publisher = springer,
  series = lncs,
  volume = {6173},
  year = {2010}
}

@proceedings{ilp01,
  title = {Proceedings of the Eleventh International Conference on Inductive Logic Programming (ILP'01)},
  editor = {C. Rouveirol and M. Sebag},
  booktitle = {Proceedings of the Eleventh International Conference on Inductive Logic Programming (ILP'01)},
  publisher = springer,
  series = lncs,
  volume = {2157},
  year = {2001}
}

@proceedings{inap11,
  title = {Proceedings of the Nineteenth International Conference on Applications of Declarative Programming and Knowledge Management (INAP'11)},
  editor = {S. Abreu and J. Oetsch and J. P{\"u}hrer and D. Seipel and H. Tompits and M. Umeda and A. Wolf},
  booktitle = {Proceedings of the Nineteenth International Conference on Applications of Declarative Programming and Knowledge Management (INAP'11)},
  number = {INFSYS RR-1843-11-06},
  series = {Institute for Information Systems, Technische Universit{\"a}t Wien, Technical Report Series},
  year = {2011}
}

@proceedings{inapwlp11,
  title = {Proceedings of the Nineteenth International Conference on Applications of Declarative Programming and Knowledge Management (INAP'11) and the Twenty-fifth Workshop on Logic Programming (WLP'11)},
  editor = {H. Tompits and S. Abreu and J. Oetsch and J. P{\"u}hrer and D. Seipel and M. Umeda and A. Wolf},
  booktitle = {Proceedings of the Nineteenth International Conference on Applications of Declarative Programming and Knowledge Management (INAP'11) and the Twenty-fifth Workshop on Logic Programming (WLP'11)},
  publisher = springer,
  series = lncs,
  volume = {7773},
  year = {2013}
}

@proceedings{incotol05,
  title = {Inconsistency Tolerance},
  editor = {L. Bertossi and A. Hunter and T. Schaub},
  booktitle = {Inconsistency Tolerance},
  publisher = springer,
  series = lncs,
  volume = {3300},
  year = {2005}
}

@proceedings{ipc14,
  title = {Proceedings of the Eighth International Planning Competition (IPC'14)},
  editor = {M. Vallati and L. Chrpa and T. McCluskey},
  booktitle = {Proceedings of the Eighth International Planning Competition (IPC'14)},
  publisher = {University of Huddersfield},
  url = {https://helios.hud.ac.uk/scommv/IPC-14/repository/booklet2014.pdf},
  year = {2014}
}

@proceedings{ips-rcra21,
  title = {Proceedings of the Ninth Italian Workshop on Planning and Scheduling (IPS'21) and the Twenty-eighth International Workshop on Experimental Evaluation of Algorithms for Solving Problems with Combinatorial Explosion (RCRA'21)},
  editor = {R. {D}e Benedictis and M. Maratea and A. Micheli and E. Scala and I. Serina and M. Vallati and A. Umbrico},
  booktitle = {Proceedings of the Ninth Italian Workshop on Planning and Scheduling (IPS'21) and the Twenty-eighth International Workshop on Experimental Evaluation of Algorithms for Solving Problems with Combinatorial Explosion (RCRA'21)},
  publisher = {CEUR-WS.org},
  series = {CEUR Workshop Proceedings},
  volume = {3065},
  year = {2022}
}

@proceedings{iski94,
  title = {Proceedings of the Third Workshop on Information Systems and Artificial Intelligence (IS/KI'94)},
  editor = {K. von Luck and H. Marburger},
  booktitle = {Proceedings of the Third Workshop on Information Systems and Artificial Intelligence (IS/KI'94)},
  publisher = springer,
  series = lncs,
  volume = {777},
  year = {1994}
}

@proceedings{ismb04,
  title = {Proceedings of the Twelfth International Conference on Intelligent Systems for Molecular Biology/Third European Conference on Computational Biology (ISMB'04/ECCB'04)},
  booktitle = {Proceedings of the Twelfth International Conference on Intelligent Systems for Molecular Biology/Third European Conference on Computational Biology (ISMB'04/ECCB'04)},
  publisher = {Oxford University Press},
  year = {2004}
}

@proceedings{isvlsi05,
  title = {Proceedings of the IEEE Computer Society Annual Symposium on VLSI (ISVLSI'05)},
  booktitle = {Proceedings of the IEEE Computer Society Annual Symposium on VLSI (ISVLSI'05)},
  publisher = ieee,
  year = {2005}
}

@proceedings{iswc11,
  title = {Proceedings of the Tenth International Semantic Web Conference (ISWC'11)},
  editor = {L. Aroyo and C. Welty and H. Alani and J. Taylor and A. Bernstein and L. Kagal and N. Noy and E. Blomqvist},
  booktitle = {Proceedings of the Tenth International Semantic Web Conference (ISWC'11)},
  publisher = springer,
  series = lncs,
  volume = {7031},
  year = {2011}
}

@proceedings{iulp15,
  title = {Proceedings of the International Workshop on User-Oriented Logic Programming (IULP'15)},
  editor = {S. Ellmauthaler and C. Schulz},
  booktitle = {Proceedings of the International Workshop on User-Oriented Logic Programming (IULP'15)},
  url = {http://iulp2015.uni-leipzig.de/},
  year = {2015}
}

@proceedings{iwil08,
  title = {Proceedings of the Seventh International Workshop on the Implementation of Logics (IWIL'08)},
  editor = {P. Rudnicki and G. Sutcliffe and B. Konev and R. Schmidt and S. Schulz},
  booktitle = {Proceedings of the Seventh International Workshop on the Implementation of Logics (IWIL'08)},
  publisher = {CEUR Workshop Proceedings},
  url = {http://ceur-ws.org/Vol-418},
  volume = {418},
  year = {2008}
}

@proceedings{jds2,
  title = {Journal on Data Semantics {II}},
  editor = {S. Spaccapietra and E. Bertino and S. Jajodia and R. King and D. McLeod and M. Orlowska and L. Strous},
  booktitle = {Journal of Data Semantics {II}},
  publisher = springer,
  series = lncs,
  volume = {3360},
  year = {2005}
}

@proceedings{jelia02,
  title = {Proceedings of the Eighth European Conference on Logics in Artificial Intelligence (JELIA'02)},
  editor = {S. Flesca and S. Greco and N. Leone and G. Ianni},
  booktitle = {Proceedings of the Eighth European Conference on Logics in Artificial Intelligence (JELIA'02)},
  publisher = springer,
  series = lncs,
  volume = {2424},
  year = {2002}
}

@proceedings{jelia04,
  title = {Proceedings of the Ninth European Conference on Logics in Artificial Intelligence (JELIA'04)},
  editor = {J. Alferes and J. Leite},
  booktitle = {Proceedings of the Ninth European Conference on Logics in Artificial Intelligence (JELIA'04)},
  publisher = springer,
  series = lncs,
  volume = {3229},
  year = {2004}
}

@proceedings{jelia08,
  title = {Proceedings of the Eleventh European Conference on Logics in Artificial Intelligence (JELIA'08)},
  editor = {S. H{\"o}lldobler and C. Lutz and H. Wansing},
  booktitle = {Proceedings of the Eleventh European Conference on Logics in Artificial Intelligence (JELIA'08)},
  publisher = springer,
  series = lncs,
  volume = {5293},
  year = {2008}
}

@proceedings{jelia10,
  title = {Proceedings of the Twelfth European Conference on Logics in Artificial Intelligence (JELIA'10)},
  editor = {T. Janhunen and I. Niemel{\"a}},
  booktitle = {Proceedings of the Twelfth European Conference on Logics in Artificial Intelligence (JELIA'10)},
  publisher = springer,
  series = lnai,
  volume = {6341},
  year = {2010}
}

@proceedings{jelia12,
  title = {Proceedings of the Thirteenth European Conference on Logics in Artificial Intelligence (JELIA'12)},
  editor = {L. {Fari{\~n}as del Cerro} and A. Herzig and J. Mengin},
  booktitle = {Proceedings of the Thirteenth European Conference on Logics in Artificial Intelligence (JELIA'12)},
  publisher = springer,
  series = lncs,
  volume = {7519},
  year = {2012}
}

@proceedings{jelia14,
  title = {Proceedings of the Fourteenth European Conference on Logics in Artificial Intelligence (JELIA'14)},
  editor = {E. Ferm{\'e} and J. Leite},
  booktitle = {Proceedings of the Fourteenth European Conference on Logics in Artificial Intelligence (JELIA'14)},
  publisher = springer,
  series = lnai,
  volume = {8761},
  year = {2014}
}

@proceedings{jelia16,
  title = {Proceedings of the Fifteenth European Conference on Logics in Artificial Intelligence (JELIA'16)},
  editor = {L. Michael and A. Kakas},
  booktitle = {Proceedings of the Fifteenth European Conference on Logics in Artificial Intelligence (JELIA'16)},
  publisher = springer,
  series = lnai,
  volume = {10021},
  year = {2016}
}

@proceedings{jelia19,
  title = {Proceedings of the Sixteenth European Conference on Logics in Artificial Intelligence (JELIA'19)},
  editor = {F. Calimeri and N. Leone and M. Manna},
  booktitle = {Proceedings of the Sixteenth European Conference on Logics in Artificial Intelligence (JELIA'19)},
  publisher = springer,
  series = lncs,
  volume = {11468},
  year = {2019}
}

@proceedings{jelia21,
  title = {Proceedings of the Seventeenth European Conference on Logics in Artificial Intelligence (JELIA'21)},
  editor = {W. Faber and G. Friedrich and M. Gebser and M. Morak},
  booktitle = {Proceedings of the Seventeenth European Conference on Logics in Artificial Intelligence (JELIA'21)},
  publisher = springer,
  series = lncs,
  volume = {12678},
  year = {2021}
}

@proceedings{jelia23,
  title = {Proceedings of the Eighteenth European Conference on Logics in Artificial Intelligence (JELIA'23)},
  editor = {S. Gaggl and M. Martinez and M. Ortiz},
  booktitle = {Proceedings of the Eighteenth European Conference on Logics in Artificial Intelligence (JELIA'23)},
  doi = {10.1007/978-3-031-43619-2},
  publisher = springer,
  series = lncs,
  volume = {14281},
  year = {2023}
}

@book{jm64,
  title = {Artificial Intelligence and Mathematical Theory of Computation: Papers in Honor of {J}ohn {M}c{C}arthy},
  editor = {V. Lifschitz},
  booktitle = {Artificial Intelligence and Mathematical Theory of Computation: Papers in Honor of {J}ohn {M}c{C}arthy},
  publisher = {Academic Press},
  year = {1991}
}

@book{kbc14,
  title = {Knowledge-Based Configuration: From Research to Business Cases},
  editor = {A. Felfernig and L. Hotz and C. Bagley and J. Tiihonen},
  booktitle = {Knowledge-Based Configuration: From Research to Business Cases},
  doi = {10.1016/C2011-0-69705-4},
  publisher = {Elsevier/Morgan Kaufmann},
  year = {2014}
}

@proceedings{kdd98,
  title = {Proceedings of the Fourth International Conference on Knowledge Discovery and Data Mining (KDD'98)},
  editor = {R. Agrawal and P. Stolorz and G. Piatetsky-Shapiro},
  booktitle = {Proceedings of the Fourth International Conference on Knowledge Discovery and Data Mining (KDD'98)},
  publisher = {{AAAI} Press},
  year = {1998}
}

@proceedings{ki12,
  title = {Proceedings of the Thirty-fifth Annual German Conference on Artificial Intelligence (KI'12)},
  editor = {B. Glimm and A. Kr{\"u}ger},
  booktitle = {Proceedings of the Thirty-fifth Annual German Conference on Artificial Intelligence (KI'12)},
  publisher = springer,
  series = lncs,
  volume = {7526},
  year = {2012}
}

@proceedings{ki98,
  title = {Proceedings of the Twenty-second Annual German Conference on Artificial Intelligence (KI'98)},
  editor = {O. Herzog and A. G{\"u}nter},
  booktitle = {Proceedings of the Twenty-second Annual German Conference on Artificial Intelligence (KI'98)},
  publisher = springer,
  series = lncs,
  volume = {1504},
  year = {1998}
}

@proceedings{kowalski02,
  title = {Computational Logic: Logic Programming and Beyond, Essays in Honour of Robert Kowalski},
  editor = {A. Kakas and F. Sadri},
  booktitle = {Computational Logic: Logic Programming and Beyond, Essays in Honour of Robert Kowalski},
  publisher = springer,
  series = lncs,
  volume = {2408},
  year = {2002}
}

@proceedings{kr00,
  title = {Proceedings of the Seventh International Conference on Principles of Knowledge Representation and Reasoning (KR'00)},
  editor = {A. Cohn and F. Giunchiglia and B. Selman},
  booktitle = {Proceedings of the Seventh International Conference on Principles of Knowledge Representation and Reasoning (KR'00)},
  publisher = m-k,
  year = {2000}
}

@proceedings{kr02,
  title = {Proceedings of the Eighth International Conference on Principles of Knowledge Representation and Reasoning (KR'02)},
  editor = {D. Fensel and F. Giunchiglia and D. McGuiness and M. Williams},
  booktitle = {Proceedings of the Eighth International Conference on Principles of Knowledge Representation and Reasoning (KR'02)},
  publisher = m-k,
  year = {2002}
}

@proceedings{kr04,
  title = {Proceedings of the Ninth International Conference on Principles of Knowledge Representation and Reasoning (KR'04)},
  editor = {D. Dubois and C. Welty and M. Williams},
  booktitle = {Proceedings of the Ninth International Conference on Principles of Knowledge Representation and Reasoning (KR'04)},
  publisher = {{AAAI} Press},
  year = {2004}
}

@proceedings{kr06,
  title = {Proceedings of the Tenth International Conference on Principles of Knowledge Representation and Reasoning (KR'06)},
  editor = {P. Doherty and J. Mylopoulos and C. Welty},
  booktitle = {Proceedings of the Tenth International Conference on Principles of Knowledge Representation and Reasoning (KR'06)},
  publisher = {{AAAI} Press},
  year = {2006}
}

@proceedings{kr08,
  title = {Proceedings of the Eleventh International Conference on Principles of Knowledge Representation and Reasoning (KR'08)},
  editor = {G. Brewka and J. Lang},
  booktitle = {Proceedings of the Eleventh International Conference on Principles of Knowledge Representation and Reasoning (KR'08)},
  publisher = {{AAAI} Press},
  year = {2008}
}

@proceedings{kr10,
  title = {Proceedings of the Twelfth International Conference on Principles of Knowledge Representation and Reasoning (KR'10)},
  editor = {F. Lin and U. Sattler},
  booktitle = {Proceedings of the Twelfth International Conference on Principles of Knowledge Representation and Reasoning (KR'10)},
  publisher = {{AAAI} Press},
  year = {2010}
}

@proceedings{kr12,
  title = {Proceedings of the Thirteenth International Conference on Principles of Knowledge Representation and Reasoning (KR'12)},
  editor = {G. Brewka and T. Eiter and S. McIlraith},
  booktitle = {Proceedings of the Thirteenth International Conference on Principles of Knowledge Representation and Reasoning (KR'12)},
  publisher = {{AAAI} Press},
  year = {2012}
}

@proceedings{kr14,
  title = {Proceedings of the Fourteenth International Conference on Principles of Knowledge Representation and Reasoning (KR'14)},
  editor = {C. Baral and G. {D}e Giacomo and T. Eiter},
  booktitle = {Proceedings of the Fourteenth International Conference on Principles of Knowledge Representation and Reasoning (KR'14)},
  publisher = {{AAAI} Press},
  year = {2014}
}

@proceedings{kr16,
  title = {Proceedings of the Fifteenth International Conference on Principles of Knowledge Representation and
Reasoning (KR'16)},
  editor = {C. Baral and J. Delgrande and F. Wolter},
  booktitle = {Proceedings of the Fifteenth International Conference on Principles of Knowledge Representation and
Reasoning (KR'16)},
  publisher = {{AAAI} Press},
  year = {2016}
}

@proceedings{kr18,
  title = {Proceedings of the Sixteenth International Conference on Principles of Knowledge Representation and Reasoning (KR'18)},
  editor = {M. Thielscher and F. Toni and F. Wolter},
  booktitle = {Proceedings of the Sixteenth International Conference on Principles of Knowledge Representation and Reasoning (KR'18)},
  publisher = {{AAAI} Press},
  year = {2018}
}

@proceedings{kr20,
  title = {Proceedings of the Seventeenth International Conference on Principles of Knowledge Representation and Reasoning (KR'20)},
  editor = {D. Calvanese and E. Erdem and M. Thielscher},
  booktitle = {Proceedings of the Seventeenth International Conference on Principles of Knowledge Representation and Reasoning (KR'20)},
  publisher = {{AAAI} Press},
  year = {2020}
}

@proceedings{kr21,
  title = {Proceedings of the Eighteenth International Conference on Principles of Knowledge Representation and Reasoning (KR'21)},
  editor = {M. Bienvenu and G. Lakemeyer and E. Erdem},
  booktitle = {Proceedings of the Eighteenth International Conference on Principles of Knowledge Representation and Reasoning (KR'21)},
  publisher = {{AAAI} Press},
  year = {2021}
}

@proceedings{kr22,
  title = {Proceedings of the Nineteenth International Conference on Principles of Knowledge Representation and Reasoning (KR'22)},
  editor = {G. Kern-Isberner and G. Lakemeyer and T. Meyer},
  booktitle = {Proceedings of the Nineteenth International Conference on Principles of Knowledge Representation and Reasoning (KR'22)},
  doi = {10.24963/KR.2022},
  year = {2022}
}

@proceedings{kr23,
  title = {Proceedings of the Twentieth International Conference on Principles of Knowledge Representation and Reasoning (KR'23)},
  editor = {P. Marquis and T. Son and G. Kern-Isberner},
  booktitle = {Proceedings of the Twentieth International Conference on Principles of Knowledge Representation and Reasoning (KR'23)},
  doi = {10.24963/KR.2023},
  year = {2023}
}

@proceedings{kr24,
<<<<<<< HEAD
  title = {Proceedings of the Twenty-first International Conference on Principles of Knowledge Representation and Reasoning (KR'24)},
  editor = {G. Kern-Isberner and M. Ortiz and M. Pagnucco},
  booktitle = {Proceedings of the Twenty-first International Conference on Principles of Knowledge Representation and Reasoning (KR'24)},
  optdoi = {10.24963/KR.2024},
  year = {2024}
=======
  title = {Proceedings of the Twenty-first International Conference on Principles of Knowledge Representation and Reasoning (KR'24},
  editor = {P. Marquis and M. Ortiz and M. Pagnucco},
  booktitle = {Proceedings of the Twenty-first International Conference on Principles of Knowledge Representation and Reasoning (KR'24)},
  doi = {10.24963/KR.2024},
  year = {2023}
>>>>>>> fd544354
}

@proceedings{kr89,
  title = {Proceedings of the First International Conference on Principles of Knowledge Representation and Reasoning (KR'89)},
  editor = {R. Brachman and H. Levesque and R. Reiter},
  booktitle = {Proceedings of the First International Conference on Principles of Knowledge Representation and Reasoning (KR'89)},
  publisher = m-k,
  year = {1989}
}

@proceedings{kr91,
  title = {Proceedings of the Second International Conference on Principles of Knowledge Representation and Reasoning (KR'91)},
  editor = {J. Allen and R. Fikes and E. Sandewall},
  booktitle = {Proceedings of the Second International Conference on Principles of Knowledge Representation and Reasoning (KR'91)},
  publisher = m-k,
  year = {1991}
}

@proceedings{kr92,
  title = {Proceedings of the Third International Conference on Principles of Knowledge Representation and Reasoning (KR'92)},
  editor = {B. Nebel and C. Rich and W. Swartout},
  booktitle = {Proceedings of the Third International Conference on Principles of Knowledge Representation and Reasoning (KR'92)},
  publisher = m-k,
  year = {1992}
}

@proceedings{kr94,
  title = {Proceedings of the Fourth International Conference on Principles of Knowledge Representation and Reasoning (KR'94)},
  editor = {J. Doyle and P. Torasso and E. Sandewall},
  booktitle = {Proceedings of the Fourth International Conference on Principles of Knowledge Representation and Reasoning (KR'94)},
  publisher = m-k,
  year = {1994}
}

@proceedings{kr96,
  title = {Proceedings of the Fifth International Conference on Principles of Knowledge Representation and Reasoning (KR'96)},
  editor = {L. Aiello and J. Doyle and S. Shapiro},
  booktitle = {Proceedings of the Fifth International Conference on Principles of Knowledge Representation and Reasoning (KR'96)},
  publisher = m-k,
  year = {1996}
}

@proceedings{kr98,
  title = {Proceedings of the Sixth International Conference on Principles of Knowledge Representation and Reasoning (KR'98)},
  editor = {A. Cohn and L. Schubert and S. Shapiro},
  booktitle = {Proceedings of the Sixth International Conference on Principles of Knowledge Representation and Reasoning (KR'98)},
  publisher = m-k,
  year = {1998}
}

@book{KRHandbook,
  title = {Handbook of Knowledge Representation},
  editor = {V. Lifschitz and F. van Harmelen and B. Porter},
  booktitle = {Handbook of Knowledge Representation},
  publisher = elsevier,
  year = {2008}
}

@proceedings{lash08,
  title = {Proceedings of the Second International Workshop on Logic and Search (LaSh'08)},
  editor = {M. Denecker},
  booktitle = {Proceedings of the Second International Workshop on Logic and Search (LaSh'08)},
  year = {2008}
}

@book{lbai,
  title = {Logic-Based Artificial Intelligence},
  editor = {J. Minker},
  address = {Dordrecht},
  booktitle = {Logic-Based Artificial Intelligence},
  publisher = kluwer,
  year = {2000}
}

@proceedings{lics05,
  title = {Proceedings of the Twentieth Annual Symposium on Logic in Computer Science (LICS'10)},
  booktitle = {Proceedings of the Twentieth Annual Symposium on Logic in Computer Science (LICS'10)},
  publisher = ieee,
  year = {2005}
}

@proceedings{lics10,
  title = {Proceedings of the Twenty-fifth Annual Symposium on Logic in Computer Science (LICS'10)},
  booktitle = {Proceedings of the Twenty-Fifth Annual Symposium on Logic in Computer Science (LICS'10)},
  publisher = ieee,
  year = {2010}
}

@proceedings{lics13,
  title = {Proceedings of the Twenty-eighth Annual Symposium on Logic in Computer Science (LICS'13)},
  booktitle = {Proceedings of the Twenty-eighth Annual Symposium on Logic in Computer Science (LICS'13)},
  publisher = ieee,
  year = {2013}
}

@proceedings{lics15,
  title = {Proceedings of the Thirtieth Annual Symposium on Logic in Computer Science (LICS'15)},
  booktitle = {Proceedings of the Thirtieth Annual Symposium on Logic in Computer Science (LICS'15)},
  publisher = ieee,
  year = {2015}
}

@proceedings{lics87,
  title = {Proceedings of the Second Annual Symposium on Logic in Computer Science (LICS'87)},
  booktitle = {Proceedings of the Second Annual Symposium on Logic in Computer Science (LICS'87)},
  publisher = ieee,
  year = {1987}
}

@proceedings{lics89,
  title = {Proceedings of the Fourth Annual Symposium on Logic in Computer Science (LICS'89)},
  booktitle = {Proceedings of the Fourth Annual Symposium on Logic in Computer Science (LICS'89)},
  publisher = ieee,
  year = {1989}
}

@proceedings{lics94,
  title = {Proceedings of the Ninth Annual Symposium on Logic in Computer Science (LICS'94)},
  booktitle = {Proceedings of the Ninth Annual Symposium on Logic in Computer Science (LICS'94)},
  publisher = ieee,
  year = {1994}
}

@proceedings{lion10,
  title = {Proceedings of the Fourth International Conference on Learning and Intelligent Optimization (LION'10)},
  editor = {C. Blum and R. Battiti},
  booktitle = {Proceedings of the Fourth International Conference on Learning and Intelligent Optimization (LION'10)},
  publisher = springer,
  series = lncs,
  volume = {6073},
  year = {2010}
}

@proceedings{lion11,
  title = {Proceedings of the Fifth International Conference on Learning and Intelligent Optimization (LION'11)},
  editor = {C. Coello},
  booktitle = {Proceedings of the Fifth International Conference on Learning and Intelligent Optimization (LION'11)},
  publisher = springer,
  series = lncs,
  volume = {6683},
  year = {2011}
}

@proceedings{lion12,
  title = {Proceedings of the Sixth International Conference Learning and Intelligent Optimization (LION'12)},
  editor = {Y. Hamadi and M. Schoenauer},
  booktitle = {Proceedings of the Sixth International Conference Learning and Intelligent Optimization (LION'12)},
  publisher = springer,
  series = lncs,
  volume = {7219},
  year = {2012}
}

@proceedings{lion13,
  title = {Proceedings of the Seventh International Conference on Learning and Intelligent Optimization (LION'13)},
  editor = {P. Pardalos and G. Nicosia},
  booktitle = {Proceedings of the Seventh International Conference on Learning and Intelligent Optimization (LION'13)},
  publisher = springer,
  series = lncs,
  volume = {7997},
  year = {2013}
}

@proceedings{lion14,
  title = {Proceedings of the Eighth International Conference on Learning and Intelligent Optimization (LION'14)},
  editor = {P. Pardalos and M. Resende},
  booktitle = {Proceedings of the Eighth International Conference on Learning and Intelligent Optimization (LION'14)},
  publisher = springer,
  series = lncs,
  volume = {8426},
  year = {2014}
}

@proceedings{lococo10,
  title = {Proceedings of the First International Workshop on Logics for Component Configuration (LoCoCo'10)},
  editor = {I. Lynce and R. Treinen},
  booktitle = {Proceedings of the First International Workshop on Logics for Component Configuration (LoCoCo'10)},
  series = {Electronic Proceedings in Theoretical Computer Science (EPTCS)},
  volume = {29},
  year = {2010}
}

@proceedings{lococo11,
  title = {Proceedings of the Second International Workshop on Logics for Component Configuration (LoCoCo'11)},
  editor = {C. Drescher and I. Lynce and R. Treinen},
  booktitle = {Proceedings of the Second International Workshop on Logics for Component Configuration (LoCoCo'11)},
  series = {Electronic Proceedings in Theoretical Computer Science (EPTCS)},
  volume = {65},
  year = {2011}
}

@proceedings{lopstr01,
  title = {Proceedings of the Eleventh International Workshop on Logic Based Program Synthesis and Transformation (LOPSTR'01)},
  editor = {A. Pettorossi},
  booktitle = {Proceedings of the Eleventh International Workshop on Logic Based Program Synthesis and Transformation (LOPSTR'01)},
  publisher = springer,
  series = lncs,
  volume = {2372},
  year = {2001}
}

@proceedings{lopstr05,
  title = {Proceedings of the Fifteenth International Symposium on Logic Based Program Synthesis and Transformation (LOPSTR'05)},
  editor = {P. Hill},
  booktitle = {Proceedings of the Fifteenth International Symposium on Logic Based Program Synthesis and Transformation (LOPSTR'05)},
  publisher = springer,
  series = lncs,
  volume = {3901},
  year = {2006}
}

@proceedings{lopstr09,
  title = {Proceedings of the Nineteenth International Symposium on Logic Based Program Synthesis and Transformation (LOPSTR'09)},
  editor = {D. Schreye},
  booktitle = {Proceedings of the Nineteenth International Symposium on Logic Based Program Synthesis and Transformation (LOPSTR'09)},
  publisher = springer,
  series = lncs,
  volume = {6037},
  year = {2009}
}

@proceedings{lopstr12,
  title = {Proceedings of the Twenty-second International Symposium on Logic-Based Program Synthesis and Transformation (LOPSTR'12)},
  editor = {E. Albert},
  booktitle = {Proceedings of the Twenty-second International Symposium on Logic-Based Program Synthesis and Transformation (LOPSTR'12)},
  publisher = springer,
  series = lncs,
  volume = {7844},
  year = {2013}
}

@proceedings{lpar05,
  title = {Proceedings of the Twelfth International Conference on Logic for Programming, Artificial Intelligence, and Reasoning (LPAR'05)},
  editor = {G. Sutcliffe and A. Voronkov},
  booktitle = {Proceedings of the Twelfth International Conference on Logic for Programming, Artificial Intelligence, and Reasoning (LPAR'05)},
  publisher = springer,
  series = lnai,
  volume = {3835},
  year = {2005}
}

@proceedings{lpar06,
  title = {Proceedings of the Thirteenth International Conference on Logic for Programming, Artificial Intelligence, and Reasoning (LPAR'06)},
  editor = {M. Hermann and A. Voronkov},
  booktitle = {Proceedings of the Thirteenth International Conference on Logic for Programming, Artificial Intelligence, and Reasoning (LPAR'06)},
  publisher = springer,
  series = lncs,
  volume = {4246},
  year = {2006}
}

@proceedings{lpar12,
  title = {Proceedings of the Eighteenth International Conference on Logic for Programming, Artificial Intelligence, and Reasoning (LPAR'12)},
  editor = {N. Bj{\o}rner and A. Voronkov},
  booktitle = {Proceedings of the Eighteenth International Conference on Logic for Programming, Artificial Intelligence, and Reasoning (LPAR'12)},
  publisher = springer,
  series = lncs,
  volume = {7180},
  year = {2012}
}

@proceedings{lpar13,
  title = {Proceedings of the Ninteenth International Conference on Logic for Programming, Artificial Intelligence, and Reasoning (LPAR'13)},
  editor = {K. McMillan and A. Middeldorp and A. Voronkov},
  booktitle = {Proceedings of the Ninteenth International Conference on Logic for Programming, Artificial Intelligence, and Reasoning (LPAR'13)},
  publisher = springer,
  series = lncs,
  volume = {8312},
  year = {2013}
}

@proceedings{lpnmr01,
  title = {Proceedings of the Sixth International Conference on Logic Programming and Nonmonotonic Reasoning (LPNMR'01)},
  editor = {T. Eiter and W. Faber and M. Truszczy{\'n}ski},
  booktitle = {Proceedings of the Sixth International Conference on Logic Programming and Nonmonotonic Reasoning (LPNMR'01)},
  publisher = springer,
  series = lncs,
  volume = {2173},
  year = {2001}
}

@proceedings{lpnmr04,
  title = {Proceedings of the Seventh International Conference on Logic Programming and Nonmonotonic Reasoning (LPNMR'04)},
  editor = {V. Lifschitz and I. Niemel{\"a}},
  booktitle = {Proceedings of the Seventh International Conference on Logic Programming and Nonmonotonic Reasoning (LPNMR'04)},
  publisher = springer,
  series = lnai,
  volume = {2923},
  year = {2004}
}

@proceedings{lpnmr05,
  title = {Proceedings of the Eighth International Conference on Logic Programming and Nonmonotonic Reasoning (LPNMR'05)},
  editor = {C. Baral and G. Greco and N. Leone and G. Terracina},
  booktitle = {Proceedings of the Eighth International Conference on Logic Programming and Nonmonotonic Reasoning (LPNMR'05)},
  publisher = springer,
  series = lnai,
  volume = {3662},
  year = {2005}
}

@proceedings{lpnmr07,
  title = {Proceedings of the Ninth International Conference on Logic Programming and Nonmonotonic Reasoning (LPNMR'07)},
  editor = {C. Baral and G. Brewka and J. Schlipf},
  booktitle = {Proceedings of the Ninth International Conference on Logic Programming and Nonmonotonic Reasoning (LPNMR'07)},
  publisher = springer,
  series = lnai,
  volume = {4483},
  year = {2007}
}

@proceedings{lpnmr09,
  title = {Proceedings of the Tenth International Conference on Logic Programming and Nonmonotonic Reasoning (LPNMR'09)},
  editor = {E. Erdem and F. Lin and T. Schaub},
  booktitle = {Proceedings of the Tenth International Conference on Logic Programming and Nonmonotonic Reasoning (LPNMR'09)},
  publisher = springer,
  series = lnai,
  volume = {5753},
  year = {2009}
}

@proceedings{lpnmr11,
  title = {Proceedings of the Eleventh International Conference on Logic Programming and Nonmonotonic Reasoning (LPNMR'11)},
  editor = {J. Delgrande and W. Faber},
  booktitle = {Proceedings of the Eleventh International Conference on Logic Programming and Nonmonotonic Reasoning (LPNMR'11)},
  publisher = springer,
  series = lnai,
  volume = {6645},
  year = {2011}
}

@proceedings{lpnmr13,
  title = {Proceedings of the Twelfth International Conference on Logic Programming and Nonmonotonic Reasoning (LPNMR'13)},
  editor = {P. Cabalar and T. Son},
  booktitle = {Proceedings of the Twelfth International Conference on Logic Programming and Nonmonotonic Reasoning (LPNMR'13)},
  publisher = springer,
  series = lnai,
  volume = {8148},
  year = {2013}
}

@proceedings{lpnmr15,
  title = {Proceedings of the Thirteenth International Conference on Logic Programming and Nonmonotonic Reasoning (LPNMR'15)},
  editor = {F. Calimeri and G. Ianni and M. Truszczy{\'n}ski},
  booktitle = {Proceedings of the Thirteenth International Conference on Logic Programming and Nonmonotonic Reasoning (LPNMR'15)},
  publisher = springer,
  series = lnai,
  volume = {9345},
  year = {2015}
}

@proceedings{lpnmr17,
  title = {Proceedings of the Fourteenth International Conference on Logic Programming and Nonmonotonic Reasoning (LPNMR'17)},
  editor = {M. Balduccini and T. Janhunen},
  booktitle = {Proceedings of the Fourteenth International Conference on Logic Programming and Nonmonotonic Reasoning (LPNMR'17)},
  publisher = springer,
  series = lnai,
  volume = {10377},
  year = {2017}
}

@proceedings{lpnmr19,
  title = {Proceedings of the Fifteenth International Conference on Logic Programming and Nonmonotonic Reasoning (LPNMR'19)},
  editor = {M. Balduccini and Y. Lierler and S. Woltran},
  booktitle = {Proceedings of the Fifteenth International Conference on Logic Programming and Nonmonotonic Reasoning (LPNMR'19)},
  publisher = springer,
  series = lnai,
  volume = {11481},
  year = {2019}
}

@proceedings{lpnmr22,
  title = {Proceedings of the Sixteenth International Conference on Logic Programming and Nonmonotonic Reasoning (LPNMR'22)},
  editor = {G. Gottlob and D. Inclezan and M. Maratea},
  booktitle = {Proceedings of the Sixteenth International Conference on Logic Programming and Nonmonotonic Reasoning (LPNMR'22)},
  publisher = springer,
  series = lnai,
  volume = {13416},
  year = {2022}
}

@proceedings{lpnmr24,
  title = {Proceedings of the Seventeenth International Conference on Logic Programming and Nonmonotonic Reasoning (LPNMR'24)},
  editor = {C. Dodaro and G. Gupta and V. Martinez},
  booktitle = {Proceedings of the Seventeenth International Conference on Logic Programming and Nonmonotonic Reasoning (LPNMR'24)},
  doi = {10.1007/978-3-031-74209-5},
  publisher = springer,
  series = lnai,
  volume = {15245},
  year = {2024}
}

@proceedings{lpnmr93,
  title = {Proceedings of the Second International Conference on Logic Programming and Nonmonotonic Reasoning (LPNMR'93)},
  editor = {L. Pereira and A. Nerode},
  booktitle = {Proceedings of the Second International Conference on Logic Programming and Nonmonotonic Reasoning (LPNMR'93)},
  publisher = springer,
  series = lnai,
  volume = {928},
  year = {1993}
}

@proceedings{lpnmr95,
  title = {Proceedings of the Third International Conference on Logic Programming and Nonmonotonic Reasoning (LPNMR'95)},
  editor = {V. Marek and A. Nerode},
  booktitle = {Proceedings of the Third International Conference on Logic Programming and Nonmonotonic Reasoning (LPNMR'95)},
  publisher = springer,
  series = lnai,
  volume = {928},
  year = {1995}
}

@proceedings{lpnmr97,
  title = {Proceedings of the Fourth International Conference on Logic Programming and Nonmonotonic Reasoning (LPNMR'97)},
  editor = {J. Dix and U. Furbach and A. Nerode},
  booktitle = {Proceedings of the Fourth International Conference on Logic Programming and Nonmonotonic Reasoning (LPNMR'97)},
  publisher = springer,
  series = lnai,
  volume = {1265},
  year = {1997}
}

@proceedings{lpnmr99,
  title = {Proceedings of the Fifth International Conference on Logic Programming and Nonmonotonic Reasoning (LPNMR'99)},
  editor = {M. Gelfond and N. Leone and G. Pfeifer},
  booktitle = {Proceedings of the Fifth International Conference on Logic Programming and Nonmonotonic Reasoning (LPNMR'99)},
  publisher = springer,
  series = lnai,
  volume = {1730},
  year = {1999}
}

@proceedings{lwda18,
  title = {Proceedings of the Conference "Lernen, Wissen, Daten, Analysen", {LWDA'18}},
  editor = {R. Gemulla and S. Ponzetto and C. Bizer and M. Keuper and H. Stuckenschmidt},
  booktitle = {Proceedings of the Conference "Lernen, Wissen, Daten, Analysen", {LWDA'18}},
  publisher = {CEUR-WS.org},
  series = {{CEUR} Workshop Proceedings},
  volume = {2191},
  year = {2018}
}

@proceedings{lwda22,
  title = {Proceedings of the Conference "Lernen, Wissen, Daten, Analysen", {LWDA'22}},
  editor = {P. Reuss and V. Eisenstadt and J. Sch{\"{o}}nborn and J. Sch{\"{a}}fer},
  booktitle = {Proceedings of the Conference "Lernen, Wissen, Daten, Analysen", {LWDA'22}},
  publisher = {CEUR-WS.org},
  series = {{CEUR} Workshop Proceedings},
  volume = {3341},
  year = {2022}
}

@proceedings{mbmv13,
  title = {Sechzehnter Workshop f{\"u}r Methoden und Beschreibungssprachen zur Modellierung und Verifikation von Schaltungen und Systemen (MBMV'13)},
  editor = {C. Haubelt and D. Timmermann},
  booktitle = {Sechzehnter Workshop f{\"u}r Methoden und Beschreibungssprachen zur Modellierung und Verifikation von Schaltungen und Systemen (MBMV'13)},
  publisher = {Institut f{\"u}r Angewandte Mikroelektronik und Datentechnik, Universit{\"a}t Rostock},
  year = {2013}
}

@proceedings{mbmv18,
  title = {Einundzwanzigster Workshop f{\"u}r Methoden und Beschreibungssprachen zur Modellierung und Verifikation von Schaltungen und Systemen (MBMV'18)},
  editor = {O. Bringmann and A. von Bernuth},
  booktitle = {Einundzwanzigster Workshop f{\"u}r Methoden und Beschreibungssprachen zur Modellierung und Verifikation von Schaltungen und Systemen (MBMV'18)},
  year = {2018}
}

@proceedings{mg65,
  title = {Logic Programming, Knowledge Representation, and Nonmonotonic Reasoning: Essays Dedicated to {M}ichael {G}elfond on the Occasion of his 65th Birthday},
  editor = {M. Balduccini and T. Son},
  booktitle = {Logic Programming, Knowledge Representation, and Nonmonotonic Reasoning: Essays Dedicated to {M}ichael {G}elfond on the Occasion of his 65th Birthday},
  publisher = springer,
  series = lncs,
  volume = {6565},
  year = {2011}
}

@proceedings{mh60,
  title = {Essays Dedicated to {M}anuel {H}ermenegildo on the Occasion of his 60th Birthday},
  editor = {P. Lopez-Garcia and J. Gallagher and R. Giacobazzi},
  booktitle = {Essays Dedicated to {M}anuel {H}ermenegildo on the Occasion of his 60th Birthday},
  note = {To appear},
  optnumber = {tbf},
  optvolume = {tbf},
  publisher = springer,
  series = lncs,
  year = {2022}
}

@book{MLHandbook,
  title = {Handbook of Modal Logic},
  editor = {P. Blackburn and F. Wolter and J. van Benthem},
  booktitle = {Handbook of Modal Logic},
  publisher = elsevier,
  year = {2006}
}

@proceedings{modref10,
  title = {Proceedings of the Ninth International Workshop on Constraint Modelling and Reformulation (ModRef'10)},
  booktitle = {Proceedings of the Ninth International Workshop on Constraint Modelling and Reformulation (ModRef'10)},
  year = {2010}
}

@proceedings{mtv05,
  title = {Proceedings of the Sixth International Workshop on Microprocessor Test and Verification (MTV'05)},
  editor = {M. Abadir and L. Wang},
  booktitle = {Proceedings of the Sixth International Workshop on Microprocessor Test and Verification (MTV'05)},
  publisher = ieee,
  year = {2005}
}

@proceedings{nips06,
  title = {Proceedings of the Twentieth Annual Conference on Neural Information Processing Systems (NIPS'06)},
  editor = {B. Sch{\"o}lkopf and J. Platt and T. Hofmann},
  booktitle = {Proceedings of the Twentieth Annual Conference on Neural Information Processing Systems (NIPS'06)},
  publisher = {{MIT} Press},
  year = {2007}
}

@proceedings{nips13,
  title = {Proceedings of the Twenty-seventh Annual Conference on Neural Information Processing Systems (NIPS'13)},
  editor = {C. Burges and L. Bottou and Z. Ghahramani and K. Weinberger},
  booktitle = {Proceedings of the Twenty-seventh Annual Conference on Neural Information Processing Systems (NIPS'13)},
  publisher = {Neural Information Processing Systems Foundation},
  series = {Advances in Neural Information Processing Systems},
  volume = {26},
  year = {2013}
}

@proceedings{nmelp96,
  title = {Proceedings of the Sixth International Workshop on Non-Monotonic Extensions of Logic Programming (NMELP'96)},
  editor = {J. Dix and L. Pereira and T. Przymusinski},
  booktitle = {Proceedings of the Sixth International Workshop on Non-Monotonic Extensions of Logic Programming (NMELP'96)},
  publisher = springer,
  series = lncs,
  volume = {1216},
  year = {1997}
}

@proceedings{nmr00,
  title = {Proceedings of the Eighth International Workshop on Nonmonotonic Reasoning (NMR'00)},
  editor = {C. Baral and M. Truszczy{\'n}ski},
  booktitle = {Proceedings of the Eighth International Workshop on Nonmonotonic Reasoning (NMR'00)},
  year = {2000}
}

@proceedings{nmr04,
  title = {Proceedings of the Tenth International Workshop on Nonmonotonic Reasoning (NMR'04)},
  editor = {J. Delgrande and T. Schaub},
  booktitle = {Proceedings of the Tenth International Workshop on Nonmonotonic Reasoning (NMR'04)},
  year = {2004}
}

@proceedings{nmr06,
  title = {Proceedings of the Eleventh International Workshop on Nonmonotonic Reasoning (NMR'06)},
  editor = {J. Dix and A. Hunter},
  annote = {http://www.in.tu-clausthal.de/forschung/technical-reports/},
  booktitle = {Proceedings of the Eleventh International Workshop on Nonmonotonic Reasoning (NMR'06)},
  number = {IFI-06-04},
  organization = {Clausthal University of Technology},
  publisher = {Institute for Informatics},
  series = {Technical Report Series},
  year = {2006}
}

@proceedings{nmr08,
  title = {Proceedings of the Twelfth International Workshop on Nonmonotonic Reasoning (NMR'08)},
  editor = {M. Pagnucco and M. Thielscher},
  booktitle = {Proceedings of the Twelfth International Workshop on Nonmonotonic Reasoning (NMR'08)},
  number = {UNSW-CSE-TR-0819},
  series = {School of Computer Science and Engineering, The University of New South Wales, Technical Report Series},
  year = {2008}
}

@proceedings{nmr10,
  title = {Proceedings of the Thirteens International Workshop on Nonmonotonic Reasoning (NMR'10)},
  editor = {T. Meyer and E. Ternovska},
  booktitle = {Proceedings of the Thirteens International Workshop on Nonmonotonic Reasoning (NMR'10)},
  year = {2010}
}

@proceedings{nmr14,
  title = {Proceedings of the Fifteenth International Workshop on Nonmonotonic Reasoning (NMR'14)},
  editor = {S. Konieczny and H. Tompits},
  booktitle = {Proceedings of the Fifteenth International Workshop on Nonmonotonic Reasoning (NMR'14)},
  year = {2014}
}

@proceedings{nmr18,
  title = {Proceedings of the Seventeenth International Workshop on Nonmonotonic Reasoning (NMR'18)},
  editor = {E. Ferm{\'e} and S. Villata},
  booktitle = {Proceedings of the Seventeenth International Workshop on Nonmonotonic Reasoning (NMR'18)},
  year = {2018}
}

@proceedings{nmr84,
  title = {Proceedings of the First International Workshop on Nonmonotonic Reasoning},
  booktitle = {Proceedings of the First International Workshop on Nonmonotonic Reasoning},
  organization = aaai,
  year = {1984}
}

@proceedings{nmr90,
  title = {Proceedings of the Third International Workshop on Nonmonotonic Reasoning},
  editor = {K. Konolige},
  booktitle = {Proceedings of the Third International Workshop on Nonmonotonic Reasoning},
  organization = aaai,
  year = {1990}
}

@proceedings{nmr92,
  title = {Proceedings of the Fourth International Workshop on Nonmonotonic Reasoning},
  editor = {D. Etherington and H. Kautz},
  booktitle = {Proceedings of the Fourth International Workshop on Nonmonotonic Reasoning},
  organization = aaai,
  year = {1992}
}

@proceedings{padl04,
  title = {Proceedings of the Sixth International Symposium on Practical Aspects of Declarative Languages (PADL'04)},
  editor = {B. Jayaraman},
  booktitle = {Proceedings of the Sixth International Symposium on Practical Aspects of Declarative Languages (PADL'04)},
  publisher = springer,
  series = lncs,
  volume = {3057},
  year = {2004}
}

@proceedings{padl09,
  title = {Proceedings of the Eleventh International Symposium on Practical Aspects of Declarative Languages (PADL'09)},
  editor = {A. Gill and T. Swift},
  booktitle = {Proceedings of the Eleventh International Symposium on Practical Aspects of Declarative Languages (PADL'09)},
  publisher = springer,
  series = lncs,
  volume = {5418},
  year = {2009}
}

@proceedings{padl10,
  title = {Proceedings of the Twelfth International Symposium on Practical Aspects of Declarative Languages (PADL'10)},
  editor = {M. Carro and R. Pe{\~n}a},
  booktitle = {Proceedings of the Twelfth International Symposium on Practical Aspects of Declarative Languages (PADL'10)},
  publisher = springer,
  series = lncs,
  volume = {5937},
  year = {2010}
}

@proceedings{padl19,
  title = {Proceedings of the Twenty-first International Symposium on Practical Aspects of Declarative Languages (PADL'19)},
  editor = {J. Alferes and M. Johansson},
  booktitle = {Proceedings of the Twenty-first International Symposium on Practical Aspects of Declarative Languages (PADL'19)},
  publisher = springer,
  series = lncs,
  volume = {11372},
  year = {2019}
}

@proceedings{padl22,
  title = {Proceedings of the Twenty-fourth International Symposium on Practical Aspects of Declarative Languages (PADL'22)},
  editor = {J. Cheney and S. Perri},
  booktitle = {Proceedings of the Twenty-fourth International Symposium on Practical Aspects of Declarative Languages (PADL'22)},
  publisher = springer,
  series = lncs,
  volume = {13165},
  year = {2022}
}

@proceedings{padl23,
  title = {Proceedings of the Twenty-fifth International Symposium on Practical Aspects of Declarative Languages (PADL'23)},
  editor = {M. Hanus and D. Inclezan},
  booktitle = {Proceedings of the Twenty-fifth International Symposium on Practical Aspects of Declarative Languages (PADL'23)},
  publisher = springer,
  series = lncs,
  volume = {13880},
  year = {2023}
}

@proceedings{patat16,
  title = {Proceedings of the Eleventh International Conference of the Practice and Theory of Automated Timetabling (PATAT'16)},
  editor = {E. Burke and L. {D}i Gaspero and B. McCollum and A. Schaerf and E. {\"O}zcan},
  booktitle = {Proceedings of the Eleventh International Conference of the Practice and Theory of Automated Timetabling (PATAT'16)},
  year = {2016}
}

@proceedings{pdmc09,
  title = {Proceedings of the Eighth International Workshop on Parallel and Distributed Methods in Verification (PDMC'09)},
  editor = {L. Brim and J. van de Pol},
  booktitle = {Proceedings of the Eighth International Workshop on Parallel and Distributed Methods in Verification (PDMC'09)},
  series = {Electronic Proceedings in Theoretical Computer Science},
  volume = {14},
  year = {2009}
}

@proceedings{petra08,
  title = {Proceedings of the ACM International Conference on Pervasive Technologies Related to Assistive Environments (PETRA'08)},
  editor = {F. Makedon and L. Baillie},
  booktitle = {Proceedings of the ACM International Conference on Pervasive Technologies Related to Assistive Environments (PETRA'08)},
  publisher = acm,
  series = {ACM International Conference Proceeding Series},
  volume = {282},
  year = {2008}
}

@book{PHandbook,
  title = {Handbook of Philosophical Logic},
  editor = {D. Gabbay and F. Guenthner},
  booktitle = {Handbook of Philosophical Logic},
  publisher = springer,
  year = {2001}
}

@proceedings{pkdd07,
  title = {Proceedings of the Eleventh European Conference on Principles and Practice of Knowledge Discovery in Databases (PKDD'07)},
  editor = {J. Kok and J. Koronacki and R. {L{\'o}pez de M{\'a}ntaras} and S. Matwin and D. Mladenic and A. Skowron},
  booktitle = {Proceedings of the Eleventh European Conference on Principles and Practice of Knowledge Discovery in Databases (PKDD'07)},
  publisher = springer,
  series = lncs,
  volume = {4702},
  year = {2007}
}

@proceedings{pldi04,
  title = {Proceedings of the ACM SIGPLAN Conference on Programming Language Design and Implementation (PLDI'04)},
  editor = {W. Pugh and C. Chambers},
  booktitle = {Proceedings of the ACM SIGPLAN Conference on Programming Language Design and Implementation (PLDI'04)},
  publisher = acm,
  year = {2004}
}

@proceedings{podc96,
  title = {Proceedings of the Fifteenth Annual ACM Symposium on Principles of Distributed Computing (PODC'96)},
  editor = {J. Burns and Y. Moses},
  booktitle = {Proceedings of the Fifteenth Annual ACM Symposium on Principles of Distributed Computing (PODC'96)},
  publisher = acm,
  year = {1996}
}

@proceedings{pods02,
  title = {Proceedings of the Twenty-first ACM SIGACT-SIGMOD-SIGART Symposium on Principles of Database Systems (PODS'02)},
  editor = {L. Popa},
  booktitle = {Proceedings of the Twenty-first ACM SIGACT-SIGMOD-SIGART Symposium on Principles of Database Systems (PODS'02)},
  publisher = acm,
  year = {2002}
}

@proceedings{pods06,
  title = {Proceedings of the Twenty-Fifth ACM SIGACT-SIGMOD-SIGART Symposium on Principles of Database Systems (PODS'06)},
  editor = {S. Vansummeren},
  booktitle = {Proceedings of the Twenty-Fifth ACM SIGACT-SIGMOD-SIGART Symposium on Principles of Database Systems (PODS'06)},
  publisher = acm,
  year = {2006}
}

@proceedings{pods86,
  title = {Proceedings of the Fifth ACM SIGACT-SIGMOD Symposium on Principles of Database Systems},
  editor = {A. Silberschatz},
  booktitle = {Proceedings of the Fifth ACM SIGACT-SIGMOD Symposium on Principles of Database Systems},
  publisher = acm,
  year = {1986}
}

@proceedings{pods92,
  title = {Proceedings of the Eleventh ACM SIGACT-SIGMOD-SIGART Symposium on Principles of Database Systems (PODS'92)},
  editor = {M. Vardi and P. Kanellakis},
  booktitle = {Proceedings of the Eleventh ACM SIGACT-SIGMOD-SIGART Symposium on Principles of Database Systems (PODS'92)},
  publisher = {ACM Press},
  year = {1992}
}

@proceedings{pods93,
  title = {Proceedings of the Twelfth ACM SIGACT-SIGMOD-SIGART Symposium on Principles of Database Systems (PODS'93)},
  editor = {C. Beeri},
  booktitle = {Proceedings of the Twelfth ACM SIGACT-SIGMOD-SIGART Symposium on Principles of Database Systems (PODS'93)},
  publisher = acm,
  year = {1993}
}

@proceedings{policy05,
  title = {Proceedings of the Sixth IEEE International Workshop on Policies for Distributed Systems and Networks (POLICY'05)},
  booktitle = {Proceedings of the Sixth IEEE International Workshop on Policies for Distributed Systems and Networks (POLICY'05)},
  publisher = ieee,
  year = {2005}
}

@proceedings{popl80,
  title = {Proceedings of the Seventh Symposium on Principles of Programming Languages (POPL'80)},
  editor = {P. Abrahams and R. Lipton and S. Bourne},
  booktitle = {Proceedings of the Seventh Symposium on Principles of Programming Languages (POPL'80)},
  publisher = acm,
  year = {1980}
}

@proceedings{pos10,
  title = {Proceedings of the First Workshop on Pragmatics of SAT (PoS'10)},
  editor = {D. {L}e Berre},
  booktitle = {Proceedings of the First Workshop on Pragmatics of SAT (PoS'10)},
  publisher = {EasyChair},
  series = {EPiC Series in Computing},
  volume = {8},
  year = {2012}
}

@proceedings{pos11,
  title = {Proceedings of the Second Workshop on Pragmatics of SAT (PoS'11)},
  editor = {D. {L}e Berre and A. {Van Gelder}},
  booktitle = {Proceedings of the Second Workshop on Pragmatics of SAT (PoS'11)},
  year = {2011}
}

@proceedings{pos13,
  title = {Proceedings of the Fourth Workshop on Pragmatics of SAT (PoS'13)},
  editor = {D. {L}e Berre and A. {Van Gelder}},
  booktitle = {Proceedings of the Fourth Workshop on Pragmatics of SAT (PoS'13)},
  year = {2013}
}

@proceedings{pos13epic,
  title = {Proceedings of the Fourth Workshop on Pragmatics of SAT (PoS'13)},
  editor = {D. {L}e Berre},
  booktitle = {Proceedings of the Fourth Workshop on Pragmatics of SAT (PoS'13)},
  publisher = {EasyChair},
  series = {EasyChair Proceedings in Computing},
  volume = {29},
  year = {2014}
}

@proceedings{ppdp12,
  title = {Proceedings of the Fourteenth International Symposium on Principles and Practice of Declarative Programming (PPDP'12)},
  editor = {D. Schreye and G. Janssens and A. King},
  booktitle = {Proceedings of the Fourteenth International Symposium on Principles and Practice of Declarative Programming (PPDP'12)},
  publisher = acm,
  year = {2012}
}

@proceedings{ppdp14,
  title = {Proceedings of the Sixteenth International Symposium on Principles and Practice of Declarative Programming (PPDP'14)},
  editor = {O. Chitil and A. King and O. Danvy},
  booktitle = {Proceedings of the Sixteenth International Symposium on Principles and Practice of Declarative Programming (PPDP'14)},
  publisher = acm,
  year = {2014}
}

@proceedings{ppdp16,
  title = {Proceedings of the Eighteenth International Symposium on Principles and Practice of Declarative Programming (PPDP'16)},
  editor = {J. Cheney and G. Vidal},
  booktitle = {Proceedings of the Eighteenth International Symposium on Principles and Practice of Declarative Programming (PPDP'16)},
  publisher = acm,
  year = {2016}
}

@proceedings{prefs06,
  title = {Proceedings of the International Workshop on Preferences in Logic Programming Systems (PREFS'06)},
  editor = {E. Pontelli and T. Son},
  booktitle = {Proceedings of the International Workshop on Preferences in Logic Programming Systems (PREFS'06)},
  year = {2006}
}

@proceedings{pricai14,
  title = {Proceedings of the Thirteenth Pacific Rim International Conference on Artificial Intelligence (PRICAI'14)},
  editor = {D. Pham and S. Park},
  booktitle = {Proceedings of the Thirteenth Pacific Rim International Conference on Artificial Intelligence (PRICAI'14)},
  publisher = springer,
  series = lnai,
  volume = {8862},
  year = {2014}
}

@proceedings{prima20,
  title = {Proceedings of the Twenty-third International Conference on Principles and Practice of Multi-Agent Systems (PRIMA'20)},
  editor = {T. Uchiya and Q. Bai and I. Mars{\'a}-Maestre},
  booktitle = {Proceedings of the Twenty-third International Conference on Principles and Practice of Multi-Agent Systems (PRIMA'20)},
  publisher = springer,
  series = lncs,
  year = {2021}
}

@proceedings{prl21,
  title = {Proceedings of the ICAPS 2021 Workshop on Planning and Reinforcement Learning (PRL'21)},
  editor = {H. Palacios},
  booktitle = {Proceedings of the ICAPS 2021 Workshop on Planning and Reinforcement Learning (PRL'21)},
  year = {2021}
}

@proceedings{pvmmpi09,
  title = {Proceedings of the Sixteenth European PVM/MPI Users' Group Meeting on Recent Advances in Parallel Virtual Machine and Message Passing Interface (PVM/MPI'09)},
  editor = {M. Ropo and J. Westerholm and J. Dongarra},
  booktitle = {Proceedings of the Sixteenth European PVM/MPI Users' Group Meeting on Recent Advances in Parallel Virtual Machine and Message Passing Interface (PVM/MPI'09)},
  publisher = springer,
  series = lncs,
  volume = {5759},
  year = {2009}
}

@proceedings{rcra09,
  title = {Proceedings of the Sixteenth International Workshop on Experimental Evaluation of Algorithms for Solving Problems with Combinatorial Explosion (RCRA'09)},
  editor = {M. Gavanelli and T. Mancini},
  booktitle = {Proceedings of the Sixteenth International Workshop on Experimental Evaluation of Algorithms for Solving Problems with Combinatorial Explosion (RCRA'09)},
  publisher = {CEUR Workshop Proceedings},
  year = {2009}
}

@proceedings{rcra13,
  title = {Proceedings of the Twentieth International Workshop on Experimental Evaluation of Algorithms for Solving Problems with Combinatorial Explosion (RCRA'13)},
  booktitle = {Proceedings of the Twentieth  International Workshop on Experimental Evaluation of Algorithms for Solving Problems with Combinatorial Explosion (RCRA'13)},
  series = {{CEUR} Workshop Proceedings},
  year = {2013}
}

@proceedings{rcra15,
  title = {Proceedings of the Twenty-second International Workshop on Experimental Evaluation of Algorithms for Solving Problems with Combinatorial Explosion (RCRA'15)},
  editor = {S. Bistarelli and A. Formisano and M. Maratea},
  booktitle = {Proceedings of the Twenty-second International Workshop on Experimental Evaluation of Algorithms for Solving Problems with Combinatorial Explosion (RCRA'15)},
  publisher = {CEUR Workshop Proceedings},
  volume = {1451},
  year = {2015}
}

@proceedings{reinfrank89a,
  title = {Proceedings of the Second International Workshop on Nonmonotonic Reasoning},
  editor = {M. Reinfrank and J. de Kleer and M. Ginsberg and E. Sandewall},
  booktitle = {Proceedings of the Second International Workshop on Nonmonotonic Reasoning},
  publisher = springer,
  series = lnai,
  volume = {346},
  year = {1989}
}

@proceedings{rr08,
  title = {Proceedings of the Second International Conference on Web Reasoning and Rule Systems (RR'08)},
  editor = {D. Calvanese and G. Lausen},
  booktitle = {Proceedings of the Second International Conference on Web Reasoning and Rule Systems (RR'08)},
  publisher = springer,
  series = lncs,
  volume = {5341},
  year = {2008}
}

@proceedings{rr10,
  title = {Proceedings of the Fourth International Conference on Web Reasoning and Rule Systems (RR'10)},
  editor = {P. Hitzler and T. Lukasiewicz},
  booktitle = {Proceedings of the Fourth International Conference on Web Reasoning and Rule Systems (RR'10)},
  publisher = springer,
  series = lncs,
  volume = {6333},
  year = {2010}
}

@proceedings{rr15,
  title = {Proceedings of the Ninth International Conference on Web Reasoning and Rule Systems (RR'15)},
  editor = {B. ten Cate and A. Mileo},
  booktitle = {Proceedings of the Ninth International Conference on Web Reasoning and Rule Systems (RR'15)},
  publisher = springer,
  series = lncs,
  volume = {9209},
  year = {2015}
}

@proceedings{rss-cp13,
  title = {Proceedings of Combined Robot Motion Planning and AI Planning for Practical Applications (RSS-CP13)},
  editor = {P. Newman and D. Fox and D. Hsu},
  booktitle = {Proceedings of Combined Robot Motion Planning and AI Planning for Practical Applications (RSS-CP13)},
  year = {2013}
}

@proceedings{ruleml12,
  title = {Proceedings of the Sixth International Symposium on Rules on the Web: Research and Applications},
  editor = {A. Bikakis and A. Giurca},
  booktitle = {Proceedings of the Sixth International Symposium on Rules on the Web: Research and Applications},
  publisher = springer,
  series = lncs,
  volume = {7438},
  year = {2012}
}

@proceedings{ruleml19,
  title = {Proceedings of the Third International Joint Conference on Rules and Reasoning (RuleML+RR'19)},
  editor = {P. Fodor and M. Montali and D. Calvanese and D. Roman},
  booktitle = {Proceedings of the Third International Joint Conference on Rules and Reasoning (RuleML+RR'19)},
  publisher = springer,
  series = lncs,
  volume = {11784},
  year = {2019}
}

@proceedings{ruleml22,
  title = {Proceedings of the Sixth International Joint Conference on Rules and Reasoning (RuleML+RR'22)},
  editor = {G. Governatori and A. Turhan},
  booktitle = {Proceedings of the Sixth International Joint Conference on Rules and Reasoning (RuleML+RR'22)},
  publisher = springer,
  series = lncs,
  volume = {13752},
  year = {2022}
}

@proceedings{rw17,
  title = {Proceedings of the Thirteenth International Summer School of the Reasoning Web},
  editor = {G. Ianni and D. Lembo and L. Bertossi and W. Faber and B. Glimm and G. Gottlob and S. Staab},
  booktitle = {Proceedings of the Thirteenth International Summer School of the Reasoning Web},
  publisher = springer,
  series = lncs,
  volume = {10370},
  year = {2017}
}

@proceedings{sat01,
  title = {Proceedings of the Fourth Workshop on Theory and Applications of Satisfiability Testing (SAT'01)},
  editor = {H. Kautz and B. Selman},
  booktitle = {Proceedings of the Fourth Workshop on Theory and Applications of Satisfiability Testing (SAT'01)},
  publisher = elsevier,
  series = {Electronic Notes in Discrete Mathematics},
  volume = {9},
  year = {2001}
}

@proceedings{sat02,
  title = {Proceedings of the Fifth International Symposium on Theory and Applications of Satisfiability Testing (SAT'02)},
  booktitle = {Proceedings of the Fifth International Symposium on Theory and Applications of Satisfiability Testing (SAT'02)},
  note = {Available at http://gauss.ececs.uc.edu/Conferences/SAT2002/sat2002list.html},
  year = {2002}
}

@proceedings{sat03,
  title = {Proceedings of the Sixth International Conference on Theory and Applications of Satisfiability Testing (SAT'03)},
  editor = {E. Giunchiglia and A. Tacchella},
  booktitle = {Proceedings of the Sixth International Conference on Theory and Applications of Satisfiability Testing (SAT'03)},
  publisher = springer,
  series = lncs,
  volume = {2919},
  year = {2004}
}

@proceedings{sat04,
  title = {Proceedings of the Seventh International Conference on Theory and Applications of Satisfiability Testing (SAT'04)},
  editor = {H. Hoos and D. Mitchell},
  booktitle = {Proceedings of the Seventh International Conference on Theory and Applications of Satisfiability Testing (SAT'04)},
  publisher = springer,
  series = lncs,
  volume = {3542},
  year = {2004}
}

@proceedings{sat05,
  title = {Proceedings of the Eighth International Conference on Theory and Applications of Satisfiability Testing (SAT'05)},
  editor = {F. Bacchus and T. Walsh},
  booktitle = {Proceedings of the Eighth International Conference on Theory and Applications of Satisfiability Testing (SAT'05)},
  publisher = springer,
  series = lncs,
  volume = {3569},
  year = {2005}
}

@proceedings{sat06,
  title = {Proceedings of the Ninth International Conference on Theory and Applications of Satisfiability Testing (SAT'06)},
  editor = {A. Biere and C. Gomes},
  booktitle = {Proceedings of the Ninth International Conference on Theory and Applications of Satisfiability Testing (SAT'06)},
  publisher = springer,
  series = lncs,
  volume = {4121},
  year = {2006}
}

@proceedings{sat07,
  title = {Proceedings of the Tenth International Conference on Theory and Applications of Satisfiability Testing (SAT'07)},
  editor = {J. Marques-Silva and K. Sakallah},
  booktitle = {Proceedings of the Tenth International Conference on Theory and Applications of Satisfiability Testing (SAT'07)},
  publisher = springer,
  series = lncs,
  volume = {4501},
  year = {2007}
}

@proceedings{sat08,
  title = {Proceedings of the Eleventh International Conference on Theory and Applications of Satisfiability Testing (SAT'08)},
  editor = {H. {Kleine B{\"u}ning} and X. Zhao},
  booktitle = {Proceedings of the Eleventh International Conference on Theory and Applications of Satisfiability Testing (SAT'08)},
  publisher = springer,
  series = lncs,
  volume = {4996},
  year = {2008}
}

@proceedings{sat09,
  title = {Proceedings of the Twelfth International Conference on Theory and Applications of Satisfiability Testing (SAT'09)},
  editor = {O. Kullmann},
  booktitle = {Proceedings of the Twelfth International Conference on Theory and Applications of Satisfiability Testing (SAT'09)},
  publisher = springer,
  series = lncs,
  volume = {5584},
  year = {2009}
}

@proceedings{sat10,
  title = {Proceedings of the Thirteenth International Conference on Theory and Applications of Satisfiability Testing (SAT'10)},
  editor = {O. Strichman and S. Szeider},
  booktitle = {Proceedings of the Thirteenth International Conference on Theory and Applications of Satisfiability Testing (SAT'10)},
  publisher = springer,
  series = lncs,
  volume = {6175},
  year = {2010}
}

@proceedings{sat11,
  title = {Proceedings of the Fourteenth International Conference on Theory and Applications of Satisfiability Testing (SAT'11)},
  editor = {K. Sakallah and L. Simon},
  booktitle = {Proceedings of the Fourteenth International Conference on Theory and Applications of Satisfiability Testing (SAT'11)},
  publisher = springer,
  series = lncs,
  volume = {6695},
  year = {2011}
}

@proceedings{sat12,
  title = {Proceedings of the Fifteenth International Conference on Theory and Applications of Satisfiability Testing (SAT'12)},
  editor = {A. Cimatti and R. Sebastiani},
  booktitle = {Proceedings of the Fifteenth International Conference on Theory and Applications of Satisfiability Testing (SAT'12)},
  publisher = springer,
  series = lncs,
  volume = {7317},
  year = {2012}
}

@proceedings{sat15,
  title = {Proceedings of the Eighteenth International Conference on Theory and Applications of Satisfiability Testing (SAT'15)},
  editor = {M. Heule and S. Weaver},
  booktitle = {Proceedings of the Eighteenth International Conference on Theory and Applications of Satisfiability Testing (SAT'15)},
  publisher = springer,
  series = lncs,
  volume = {9340},
  year = {2015}
}

@proceedings{sat19,
  title = {Proceedings of the Twenty-second International Conference on Theory and Applications of Satisfiability Testing (SAT'19)},
  editor = {M. Janota and I. Lynce},
  booktitle = {Proceedings of the Twenty-second International Conference on Theory and Applications of Satisfiability Testing (SAT'19)},
  publisher = springer,
  series = lncs,
  volume = {11628},
  year = {2019}
}

@proceedings{sat20,
  title = {Proceedings of the Twenty-third International Conference on Theory and Applications of Satisfiability Testing (SAT'20)},
  editor = {L. Pulina and M. Seidl},
  booktitle = {Proceedings of the Twenty-third International Conference on Theory and Applications of Satisfiability Testing (SAT'20)},
  publisher = springer,
  series = lncs,
  volume = {12178},
  year = {2020}
}

@proceedings{satbooklet09,
  title = {{SAT} 2009 competitive events booklet: preliminary version},
  editor = {D. {L}e Berre and O. Roussel and L. Simon and V. Manquinho and J. Argelich and C. Li and F. Many{\`a} and J. Planes},
  booktitle = {{SAT} 2009 competitive events booklet: preliminary version},
  note = {Available at \url{http://www.cril.univ-artois.fr/SAT09/solvers/booklet.pdf}},
  year = {2009}
}

@proceedings{satchallenge12,
  title = {Proceedings of {SAT} Challenge 2012: Solver and Benchmark Descriptions},
  editor = {A. Balint and A. Belov and D. Diepold and S. Gerber and M. J{\"a}rvisalo and C. Sinz},
  booktitle = {Proceedings of {SAT} Challenge 2012: Solver and Benchmark Descriptions},
  note = {Available at \url{https://helda.helsinki.fi/handle/10138/34218}},
  publisher = {University of Helsinki},
  series = {Department of Computer Science Series of Publications B},
  volume = {B-2012-2},
  year = {2012}
}

@book{SATHandbook,
  title = {Handbook of Satisfiability},
  editor = {A. Biere and M. Heule and H. van Maaren and T. Walsh},
  booktitle = {Handbook of Satisfiability},
  doi = {10.3233/FAIA336},
  publisher = {IOS Press},
  series = {Frontiers in Artificial Intelligence and Applications},
  volume = {185},
  year = {2009}
}

@proceedings{sbmf09,
  title = {Proceedings of the Twelfth Brazilian Symposium on Formal Methods (SBMF'09)},
  editor = {M. Oliveira and J. Woodcock},
  booktitle = {Proceedings of the Twelfth Brazilian Symposium on Formal Methods (SBMF'09)},
  publisher = springer,
  series = lncs,
  volume = {5902},
  year = {2009}
}

@proceedings{sc03,
  title = {Proceedings of the Sixteenth International Conference for High Performance Computing, Networking, Storage, and Analysis (SC'03)},
  editor = {U. Assmann and E. Pulverm{\"u}ller and I. Borne and N. Bouraqadi and P. Cointe},
  booktitle = {Proceedings of the Sixteenth International Conference for High Performance Computing, Networking, Storage, and Analysis (SC'03)},
  publisher = ieee,
  year = {2003}
}

@proceedings{sea07,
  title = {Proceedings of the First Workshop on Software Engineering for Answer Set Programming (SEA'07)},
  editor = {M. {D}e Vos and T. Schaub},
  booktitle = {Proceedings of the First Workshop on Software Engineering for Answer Set Programming (SEA'07)},
  publisher = {CEUR Workshop Proceedings},
  url = {http://ceur-ws.org/Vol-281},
  volume = {281},
  year = {2007}
}

@proceedings{sea09,
  title = {Proceedings of the Second Workshop on Software Engineering for Answer Set Programming (SEA'09)},
  editor = {M. {D}e Vos and T. Schaub},
  booktitle = {Proceedings of the Second Workshop on Software Engineering for Answer Set Programming (SEA'09)},
  publisher = {CEUR Workshop Proceedings},
  url = {http://ceur-ws.org/Vol-546},
  volume = {546},
  year = {2009}
}

@proceedings{seaa17,
  title = {Proceedings of the Forty-Third Euromicro Conference on Software Engineering and Advanced Applications (SEAA'17)},
  editor = {M. Felderer and H. Olsson and A. Skavhaug},
  booktitle = {Proceedings of the Forty-Third Euromicro Conference on Software Engineering and Advanced Applications (SEAA'17)},
  publisher = ieee,
  year = {2017}
}

@proceedings{siekmann60,
  title = {Mechanizing Mathematical Reasoning, Essays in Honor of J{\"o}rg H. Siekmann on the Occasion of His 60th Birthday},
  editor = {D. Hutter and W. Stephan},
  booktitle = {Mechanizing Mathematical Reasoning},
  publisher = springer,
  series = lncs,
  volume = {2605},
  year = {2005}
}

@proceedings{sigmod05,
  title = {Proceedings of the ACM SIGMOD International Conference on Management of Data (SIGMOD'05)},
  editor = {F. {\"O}zcan},
  booktitle = {Proceedings of the ACM SIGMOD International Conference on Management of Data (SIGMOD'05)},
  publisher = acm,
  year = {2005}
}

@proceedings{slp91,
  title = {Proceedings of the International Symposium on Logic Programming},
  editor = {V. Saraswat and K. Ueda},
  booktitle = {Proceedings of the International Symposium on Logic Programming},
  publisher = {{MIT} Press},
  year = {1991}
}

@proceedings{slp95,
  title = {Proceedings of the International Symposium on Logic Programming},
  editor = {J. Lloyd},
  booktitle = {Proceedings of the International Symposium on Logic Programming},
  publisher = {{MIT} Press},
  year = {1995}
}

@proceedings{slp97,
  title = {Proceedings of the International Symposium on Logic Programming},
  editor = {J. Maluszynski},
  booktitle = {Proceedings of the International Symposium on Logic Programming},
  publisher = {{MIT} Press},
  year = {1997}
}

@proceedings{smc17,
  title = {Proceedings of the Fourteenth Sound and Music Computing Conference (SMC'17)},
  editor = {T. Lokki and J. P{\"a}tynen and V. V{\"a}lim{\"a}ki},
  booktitle = {Proceedings of the Fourteenth Sound and Music Computing Conference (SMC'17)},
  publisher = {Aalto University},
  year = {2017}
}

@proceedings{socs11,
  title = {Proceedings of the Fourth Annual Symposium on Combinatorial Search (SOCS'11)},
  editor = {D. Borrajo and M. Likhachev and C. L{\'o}pez},
  booktitle = {Proceedings of the Fourth Annual Symposium on Combinatorial Search (SOCS'11)},
  publisher = aaai,
  year = {2011}
}

@proceedings{socs12,
  title = {Proceedings of the Fourth Annual Symposium on Combinatorial Search (SOCS'12)},
  editor = {D. Borrajo and A. Felner and R. Korf and M. Likhachev and C. {Linares L{\'{o}}pez} and W. Ruml and N. Sturtevant},
  booktitle = {Proceedings of the Fourth Annual Symposium on Combinatorial Search (SOCS'12)},
  publisher = aaai,
  year = {2012}
}

@proceedings{socs17,
  title = {Proceedings of the Tenth International Symposium on Combinatorial Search (SOCS'17)},
  editor = {A. Fukunaga and A. Kishimoto},
  booktitle = {Proceedings of the Tenth International Symposium on Combinatorial Search (SOCS'17)},
  publisher = {{AAAI} Press},
  year = {2017}
}

@proceedings{socs18,
  title = {Proceedings of the Eleventh International Symposium on Combinatorial Search (SOCS'18)},
  editor = {V. Bulitko and S. Storandt},
  booktitle = {Proceedings of the Eleventh International Symposium on Combinatorial Search (SOCS'18)},
  publisher = {{AAAI} Press},
  year = {2018}
}

@proceedings{socs19,
  title = {Proceedings of the Twelfth International Symposium on Combinatorial Search (SOCS'19)},
  editor = {P. Surynek and W. Yeoh},
  booktitle = {Proceedings of the Twelfth International Symposium on Combinatorial Search (SOCS'19)},
  publisher = {{AAAI} Press},
  year = {2019}
}

@proceedings{socs21,
  title = {Proceedings of the Fourteenth International Symposium on Combinatorial Search (SOCS'21)},
  editor = {H. Ma and I. Serina},
  booktitle = {Proceedings of the Fourteenth International Symposium on Combinatorial Search (SOCS'21)},
  publisher = {{AAAI} Press},
  year = {2021}
}

@proceedings{socs23,
  title = {Proceedings of the Sixteenth International Symposium on Combinatorial Search (SOCS'23)},
  editor = {R. Bart{\'{a}}k and W. Ruml and O. Salzman},
  booktitle = {Proceedings of the Sixteenth International Symposium on Combinatorial Search (SOCS'23)},
  publisher = {{AAAI} Press},
  year = {2023}
}

@proceedings{socs24,
  title = {Proceedings of the Seventeenth International Symposium on Combinatorial Search (SOCS'24)},
  editor = {A. Felner and J. Li},
  booktitle = {Proceedings of the Seventeenth International Symposium on Combinatorial Search (SOCS'24)},
  publisher = {{AAAI} Press},
  year = {2024}
}

@proceedings{soda02,
  title = {Proceedings of the Thirteenth Annual ACM-SIAM Symposium on Discrete Algorithms (SODA'02)},
  editor = {D. Eppstein},
  booktitle = {Proceedings of the Thirteenth Annual ACM-SIAM Symposium on Discrete Algorithms (SODA'02)},
  publisher = {Society for Industrial and Applied Mathematics},
  year = {2002}
}

@proceedings{spin10,
  title = {Proceedings of the Seventeenth International {SPIN} Workshop (SPIN'10)},
  editor = {J. van de Pol and M. Weber},
  booktitle = {Proceedings of the Seventeenth International {SPIN} Workshop (SPIN'10)},
  publisher = springer,
  series = lncs,
  volume = {6349},
  year = {2010}
}

@proceedings{taasp20,
  title = {Proceedings of the Fourth Workshop on Trends and Applications of Answer Set Programming (TAASP'20)},
  editor = {M. Gebser and F. Laferri{\`{e}}re and Z. Saribatur},
  booktitle = {Proceedings of the Fourth Workshop on Trends and Applications of Answer Set Programming (TAASP'20)},
  optpublisher = {Technische Universit{\"a}t Wien},
  url = {http://www.kr.tuwien.ac.at/events/taasp20/accepted.html},
  year = {2020}
}

@proceedings{taasp22,
  title = {Proceedings of the Fifth Workshop on Trends and Applications of Answer Set Programming (TAASP'22)},
  editor = {A. Tarzariol and F. Laferri{\`{e}}re and Z. Saribatur},
  booktitle = {Proceedings of the Fifth Workshop on Trends and Applications of Answer Set Programming (TAASP'22)},
  optpublisher = {Technische Universit{\"a}t Wien},
  url = {http://www.kr.tuwien.ac.at/events/taasp22/accepted.html},
  year = {2022}
}

@book{TableauHandbook,
  title = {Handbook of Tableau Methods},
  editor = {M. {D}'\relax Agostino and D. Gabbay and R. H{\"a}hnle and J. Posegga},
  booktitle = {Handbook of Tableau Methods},
  publisher = kluwer,
  year = {1999}
}

@proceedings{tableaux00,
  title = {Proceedings of the Ninth International Conference on Automated Reasoning with Analytic Tableaux and Related Methods (TABLEAUX'00)},
  editor = {R. Dyckhoff},
  booktitle = {Proceedings of the Ninth International Conference on Automated Reasoning with Analytic Tableaux and Related Methods (TABLEAUX'00)},
  publisher = springer,
  series = lncs,
  volume = {1847},
  year = {2000}
}

@proceedings{tableaux02,
  title = {Proceedings of the Eleventh International Conference on Automated Reasoning with Analytic Tableaux and Related Methods (TABLEAUX'02)},
  editor = {U. Egly and C. Ferm{\"u}ller},
  booktitle = {Proceedings of the Eleventh International Conference on Automated Reasoning with Analytic Tableaux and Related Methods (TABLEAUX'02)},
  publisher = springer,
  series = lncs,
  volume = {2381},
  year = {2002}
}

@proceedings{tableaux05,
  title = {Proceedings of the Fourteenth International Conference on Automated Reasoning with Analytic Tableaux and Related Methods (TABLEAUX'05)},
  editor = {B. Beckert},
  booktitle = {Proceedings of the Fourteenth International Conference on Automated Reasoning with Analytic Tableaux and Related Methods (TABLEAUX'05)},
  publisher = springer,
  series = lncs,
  volume = {3702},
  year = {2005}
}

@proceedings{tacas05,
  title = {Proceedings of the Eleventh International Conference on Tools and Algorithms for the Construction and Analysis of Systems (TACAS'05)},
  editor = {N. Halbwachs and L. Zuck},
  booktitle = {Proceedings of the Eleventh International Conference on Tools and Algorithms for the Construction and Analysis of Systems (TACAS'05)},
  publisher = springer,
  series = lncs,
  volume = {3440},
  year = {2005}
}

@proceedings{tacas08,
  title = {Proceedings of the Fourteenth International Conference on Tools and Algorithms for the Construction and Analysis of Systems (TACAS'08)},
  editor = {C. Ramakrishnan and J. Rehof},
  booktitle = {Proceedings of the Fourteenth International Conference on Tools and Algorithms for the Construction and Analysis of Systems (TACAS'08)},
  publisher = springer,
  series = lncs,
  volume = {4963},
  year = {2008}
}

@proceedings{tacas10,
  title = {Proceedings of the Sixteenth International Conference on Tools and Algorithms for the Construction and Analysis of Systems (TACAS'10)},
  editor = {J. Esparza and R. Majumdar},
  booktitle = {Proceedings of the Sixteenth International Conference on Tools and Algorithms for the Construction and Analysis of Systems (TACAS'10)},
  publisher = springer,
  series = lncs,
  volume = {6015},
  year = {2010}
}

@proceedings{tacas17,
  title = {Proceedings of the Twenty-third International Conference on Tools and Algorithms for the Construction and Analysis of Systems (TACAS'17)},
  editor = {A. Legay and T. Margaria},
  booktitle = {Proceedings of the Twenty-third International Conference on Tools and Algorithms for the Construction and Analysis of Systems (TACAS'17)},
  publisher = springer,
  series = lncs,
  volume = {10205},
  year = {2017}
}

@proceedings{tacas95,
  title = {Proceedings of the First International Workshop on Tools and Algorithms for Construction and Analysis of Systems (TACAS'95)},
  editor = {E. Brinksma and R. Cleaveland and K. Larsen and T. Margaria and B. Steffen},
  booktitle = {Proceedings of the First International Workshop on Tools and Algorithms for Construction and Analysis of Systems (TACAS'95)},
  publisher = springer,
  series = lncs,
  volume = {1019},
  year = {1995}
}

@proceedings{tacas98,
  title = {Proceedings of the Fourth International Conference on Tools and Algorithms for Construction and Analysis of Systems (TACAS'98)},
  editor = {B. Steffen},
  booktitle = {Proceedings of the Fourth International Conference on Tools and Algorithms for Construction and Analysis of Systems (TACAS'98)},
  publisher = springer,
  series = lncs,
  volume = {1384},
  year = {1998}
}

@proceedings{tacas99,
  title = {Proceedings of the Fifth International Conference on Tools and Algorithms for Construction and Analysis of Systems (TACAS'99)},
  editor = {R. Cleaveland},
  booktitle = {Proceedings of the Fifth International Conference on Tools and Algorithms for Construction and Analysis of Systems (TACAS'99)},
  doi = {10.1007/3-540-49059-0},
  publisher = springer,
  series = lncs,
  volume = {1579},
  year = {1999}
}

@proceedings{tamc19,
  title = {Proceedings of the Fifteenth Annual Conference on Theory and Applications of Models of Computation (TAMC'19)},
  editor = {T. Gopal and J. Watada},
  booktitle = {Proceedings of the Fifteenth Annual Conference on Theory and Applications of Models of Computation (TAMC'19)},
  publisher = springer,
  series = lncs,
  volume = {11436},
  year = {2019}
}

@proceedings{time08,
  title = {Proceedings of the fifteenth International Symposium on Temporal Representation and Reasoning (TIME'08)},
  editor = {S. Demri and C. Jensen},
  booktitle = {Proceedings of the fifteenth International Symposium on Temporal Representation and Reasoning (TIME'08)},
  publisher = ieee,
  year = {2008}
}

@book{TIMEHandbook,
  title = {Handbook of Temporal Reasoning in Artificial Intelligence},
  editor = {M. Fisher and D. Gabbay and L. Vila},
  booktitle = {Handbook of Temporal Reasoning in Artificial Intelligence},
  publisher = elsevier,
  series = {Foundations of Artificial Intelligence},
  volume = {1},
  year = {2005}
}

@proceedings{vl65,
  title = {Correct Reasoning: Essays on Logic-Based {AI} in Honour of {V}ladimir {L}ifschitz},
  editor = {E. Erdem and J. Lee and Y. Lierler and D. Pearce},
  booktitle = {Correct Reasoning: Essays on Logic-Based {AI} in Honour of {V}ladimir {L}ifschitz},
  publisher = springer,
  series = lncs,
  volume = {7265},
  year = {2012}
}

@proceedings{vldb02,
  title = {Proceedings of Twenty-eighth International Conference on Very Large Data Bases (VLDB'02)},
  booktitle = {Proceedings of Twenty-eighth International Conference on Very Large Data Bases (VLDB'02)},
  publisher = m-k,
  year = {2002}
}

@proceedings{vldb03,
  title = {Proceedings of Twenty-ninth International Conference on Very Large Data Bases (VLDB'03)},
  editor = {J. Freytag and P. Lockemann and S. Abiteboul and M. Carey and P. Selinger and A. Heuer},
  booktitle = {Proceedings of Twenty-ninth International Conference on Very Large Data Bases (VLDB'03)},
  publisher = m-k,
  year = {2003}
}

@proceedings{vldb06,
  title = {Proceedings of the Thirty-second International Conference on Very Large Data Bases},
  editor = {U. Dayal and K. Whang and D. Lomet and G. Alonso and G. Lohman and M. Kersten and S. Cha and Y. Kim},
  booktitle = {Proceedings of the Thirty-second International Conference on Very Large Data Bases},
  publisher = acm,
  year = {2006}
}

@proceedings{vldb90,
  title = {Proceedings of the Sixteenth International Conference on Very Large Data Bases (VLDB'90)},
  editor = {D. McLeod and R. Sacks-Davis and H. Schek},
  booktitle = {Proceedings of the Sixteenth International Conference on Very Large Data Bases (VLDB'90)},
  publisher = m-k,
  year = {1990}
}

@proceedings{vldb91,
  title = {Proceedings of the Seventeenth International Conference on Very Large Data Bases (VLDB'91)},
  editor = {G. Lohman and A. Sernadas and R. Camps},
  booktitle = {Proceedings of the Seventeenth International Conference on Very Large Data Bases (VLDB'91)},
  publisher = m-k,
  year = {1991}
}

@proceedings{wabi08,
  title = {Proceedings of the Eighth International Workshop on Algorithms in Bioinformatics (WABI'08)},
  editor = {K. Crandall and J. Lagergren},
  booktitle = {Proceedings of the Eighth International Workshop on Algorithms in Bioinformatics (WABI'08)},
  publisher = springer,
  series = lncs,
  volume = {5251},
  year = {2008}
}

@proceedings{wcb08,
  title = {Proceedings of the Workshop on Constraint Based Methods for Bioinformatics (WCB'08)},
  booktitle = {Proceedings of the Workshop on Constraint Based Methods for Bioinformatics (WCB'08)},
  year = {2008}
}

@proceedings{wcb16,
  title = {Proceedings of the Workshop on Constraint Based Methods for Bioinformatics (WCB'16)},
  editor = {A. Dovier and A. {Dal Pal{\`u}} and S. de Givry},
  booktitle = {Proceedings of the Workshop on Constraint Based Methods for Bioinformatics (WCB'16)},
  year = {2008}
}

@proceedings{wi06,
  title = {Proceedings of the International Conference on Web Intelligence (WI'06)},
  booktitle = {Proceedings of the International Conference on Web Intelligence (WI'06)},
  publisher = ieee,
  year = {2006}
}

@proceedings{wlp06,
  title = {Proceedings of the Twentieth Workshop on Logic Programming (WLP'06)},
  editor = {M. Fink and H. Tompits and S. Woltran},
  booktitle = {Proceedings of the Twentieth Workshop on Logic Programming (WLP'06)},
  number = {INFSYS RR-1843-06-02},
  organization = {Technische Universit{\"a}t Wien},
  series = {Technical Report Series},
  year = {2006}
}

@proceedings{wlpe01,
  title = {Proceedings of the Eleventh Workshop on Logic Programming Environments (WLPE'01)},
  editor = {A. Kusalik},
  booktitle = {Proceedings of the Eleventh Workshop on Logic Programming Environments (WLPE'01)},
  year = {2001}
}

@proceedings{wwst05,
  title = {We Will Show Them! Essays in Honour of Dov Gabbay},
  editor = {S. Art{\"e}mov and H. Barringer and A. d'\relax {Avila Garcez} and L. Lamb and J. Woods},
  booktitle = {We Will Show Them! Essays in Honour of Dov Gabbay},
  publisher = {College Publications},
  volume = {1},
  year = {2005}
}

@proceedings{www09,
  title = {Proceedings of the Eighteenth International Conference on World Wide Web (WWW'09)},
  editor = {J. Quemada and G. Le{\'o}n and Y. Maarek and W. Nejdl},
  booktitle = {Proceedings of the Eighteenth International Conference on World Wide Web (WWW'09)},
  publisher = acm,
  year = {2009}
}

@proceedings{zue12,
  title = {Sechste GMM/GI/ITG-Fachtagung f{\"u}r Zuverl{\"a}ssigkeit und Entwurf (ZuE'12)},
  editor = {R. Drechsler and G. Fey},
  booktitle = {Sechste GMM/GI/ITG-Fachtagung f{\"u}r Zuverl{\"a}ssigkeit und Entwurf (ZuE'12)},
  year = {2012}
}<|MERGE_RESOLUTION|>--- conflicted
+++ resolved
@@ -2930,19 +2930,11 @@
 }
 
 @proceedings{kr24,
-<<<<<<< HEAD
   title = {Proceedings of the Twenty-first International Conference on Principles of Knowledge Representation and Reasoning (KR'24)},
   editor = {G. Kern-Isberner and M. Ortiz and M. Pagnucco},
   booktitle = {Proceedings of the Twenty-first International Conference on Principles of Knowledge Representation and Reasoning (KR'24)},
   optdoi = {10.24963/KR.2024},
   year = {2024}
-=======
-  title = {Proceedings of the Twenty-first International Conference on Principles of Knowledge Representation and Reasoning (KR'24},
-  editor = {P. Marquis and M. Ortiz and M. Pagnucco},
-  booktitle = {Proceedings of the Twenty-first International Conference on Principles of Knowledge Representation and Reasoning (KR'24)},
-  doi = {10.24963/KR.2024},
-  year = {2023}
->>>>>>> fd544354
 }
 
 @proceedings{kr89,
