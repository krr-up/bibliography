@proceedings{aaai00,
  title = {Proceedings of the Seventeenth National Conference on Artificial Intelligence (AAAI'00)},
  editor = {H. Kautz and B. Porter},
  booktitle = {Proceedings of the Seventeenth National Conference on Artificial Intelligence (AAAI'00)},
  publisher = aaaimit,
  year = {2000}
}

@proceedings{aaai02,
  title = {Proceedings of the Eighteenth National Conference on Artificial Intelligence (AAAI'02)},
  editor = {R. Dechter and M. Kearns and R. Sutton},
  booktitle = {Proceedings of the Eighteenth National Conference on Artificial Intelligence (AAAI'02)},
  publisher = {{AAAI} Press},
  year = {2002}
}

@proceedings{aaai04,
  title = {Proceedings of the Nineteenth National Conference on Artificial Intelligence (AAAI'04)},
  editor = {D. McGuinness and G. Ferguson},
  booktitle = {Proceedings of the Nineteenth National Conference on Artificial Intelligence (AAAI'04)},
  publisher = {{AAAI} Press},
  year = {2004}
}

@proceedings{aaai05,
  title = {Proceedings of the Twentieth National Conference on Artificial Intelligence (AAAI'05)},
  editor = {M. Veloso and S. Kambhampati},
  booktitle = {Proceedings of the Twentieth National Conference on Artificial Intelligence (AAAI'05)},
  publisher = {{AAAI} Press},
  year = {2005}
}

@proceedings{aaai06,
  title = {Proceedings of the Twenty-first National Conference on Artificial Intelligence (AAAI'06)},
  editor = {Y. Gil and R. Mooney},
  booktitle = {Proceedings of the Twenty-first National Conference on Artificial Intelligence (AAAI'06)},
  publisher = {{AAAI} Press},
  year = {2006}
}

@proceedings{aaai07,
  title = {Proceedings of the Twenty-second National Conference on Artificial Intelligence (AAAI'07)},
  booktitle = {Proceedings of the Twenty-second National Conference on Artificial Intelligence (AAAI'07)},
  publisher = {{AAAI} Press},
  year = {2007}
}

@proceedings{aaai08,
  title = {Proceedings of the Twenty-third National Conference on Artificial Intelligence (AAAI'08)},
  editor = {D. Fox and C. Gomes},
  booktitle = {Proceedings of the Twenty-third National Conference on Artificial Intelligence (AAAI'08)},
  publisher = {{AAAI} Press},
  year = {2008}
}

@proceedings{aaai10,
  title = {Proceedings of the Twenty-fourth National Conference on Artificial Intelligence (AAAI'10)},
  editor = {M. Fox and D. Poole},
  booktitle = {Proceedings of the Twenty-fourth National Conference on Artificial Intelligence (AAAI'10)},
  publisher = {{AAAI} Press},
  year = {2010}
}

@proceedings{aaai11,
  title = {Proceedings of the Twenty-fifth National Conference on Artificial Intelligence (AAAI'11)},
  editor = {W. Burgard and D. Roth},
  booktitle = {Proceedings of the Twenty-fifth National Conference on Artificial Intelligence (AAAI'11)},
  publisher = {{AAAI} Press},
  year = {2011}
}

@proceedings{aaai12,
  title = {Proceedings of the Twenty-sixth National Conference on Artificial Intelligence (AAAI'12)},
  editor = {J. Hoffmann and B. Selman},
  booktitle = {Proceedings of the Twenty-sixth National Conference on Artificial Intelligence (AAAI'12)},
  publisher = {{AAAI} Press},
  year = {2012}
}

@proceedings{aaai13,
  title = {Proceedings of the Twenty-seventh National Conference on Artificial Intelligence (AAAI'13)},
  editor = {M. {desJardins} and M. Littman},
  booktitle = {Proceedings of the Twenty-seventh National Conference on Artificial Intelligence (AAAI'13)},
  publisher = {{AAAI} Press},
  year = {2013}
}

@proceedings{aaai14,
  title = {Proceedings of the Twenty-eighth National Conference on Artificial Intelligence (AAAI'14)},
  editor = {C. Brodley and P. Stone},
  booktitle = {Proceedings of the Twenty-eighth National Conference on Artificial Intelligence (AAAI'14)},
  publisher = {{AAAI} Press},
  year = {2014}
}

@proceedings{aaai15,
  title = {Proceedings of the Twenty-ninth National Conference on Artificial Intelligence (AAAI'15)},
  editor = {B. Bonet and S. Koenig},
  booktitle = {Proceedings of the Twenty-ninth National Conference on Artificial Intelligence (AAAI'15)},
  publisher = {{AAAI} Press},
  year = {2015}
}

@proceedings{aaai16,
  title = {Proceedings of the Thirtieth National Conference on Artificial Intelligence (AAAI'16)},
  editor = {D. Schuurmans and M. Wellman},
  booktitle = {Proceedings of the Thirtieth National Conference on Artificial Intelligence (AAAI'16)},
  publisher = {{AAAI} Press},
  year = {2016}
}

@proceedings{aaai17,
  title = {Proceedings of the Thirty-first National Conference on Artificial Intelligence (AAAI'17)},
  editor = {S. Singh and S. Markovitch},
  booktitle = {Proceedings of the Thirty-first National Conference on Artificial Intelligence (AAAI'17)},
  publisher = {{AAAI} Press},
  year = {2017}
}

@proceedings{aaai19,
  title = {Proceedings of the Thirty-third National Conference on Artificial Intelligence (AAAI'19)},
  editor = {P. {V}an Hentenryck and Z. Zhou},
  booktitle = {Proceedings of the Thirty-third National Conference on Artificial Intelligence (AAAI'19)},
  publisher = {{AAAI} Press},
  year = {2019}
}

@proceedings{aaai20,
  title = {Proceedings of the Thirty-fourth National Conference on Artificial Intelligence (AAAI'20)},
  booktitle = {Proceedings of the Thirty-fourth National Conference on Artificial Intelligence (AAAI'20)},
  publisher = {{AAAI} Press},
  year = {2020}
}

@proceedings{aaai21,
  title = {Proceedings of the Thirty-fifth National Conference on Artificial Intelligence (AAAI'21)},
  booktitle = {Proceedings of the Thirty-fifth National Conference on Artificial Intelligence (AAAI'21)},
  publisher = {{AAAI} Press},
  year = {2021}
}

@proceedings{aaai22,
  title = {Proceedings of the Thirty-sixth National Conference on Artificial Intelligence (AAAI'22)},
  editor = {K. Sycara and V. Honavar and M. Spaan},
  booktitle = {Proceedings of the Thirty-sixth National Conference on Artificial Intelligence (AAAI'22)},
  publisher = {{AAAI} Press},
  url = {https://ojs.aaai.org/index.php/AAAI/issue/view/507},
  year = {2022}
}

@proceedings{aaai23,
  title = {Proceedings of the Thirty-seventh National Conference on Artificial Intelligence (AAAI'23)},
  editor = {B. Williams and Y. Chen and J. Neville},
  booktitle = {Proceedings of the Thirty-seventh National Conference on Artificial Intelligence (AAAI'23)},
  publisher = {{AAAI} Press},
  year = {2023}
}

@proceedings{aaai24,
  title = {Proceedings of the Thirty-eighth National Conference on Artificial Intelligence (AAAI'24)},
  editor = {J. Dy and S. Natarajan and M. Wooldridge},
  booktitle = {Proceedings of the Thirty-eighth National Conference on Artificial Intelligence (AAAI'24)},
  publisher = {{AAAI} Press},
  year = {2024}
}

@proceedings{aaai87,
  title = {Proceedings of the Sixth National Conference on Artificial Intelligence (AAAI'87)},
  editor = {K. Forbus and H. Shrobe},
  booktitle = {Proceedings of the Sixth National Conference on Artificial Intelligence (AAAI'87)},
  publisher = m-k,
  year = {1987}
}

@proceedings{aaai88,
  title = {Proceedings of the Seventh National Conference on Artificial Intelligence (AAAI'88)},
  editor = {H. Shrobe and T. Mitchell and R. Smith},
  booktitle = {Proceedings of the Seventh National Conference on Artificial Intelligence (AAAI'88)},
  publisher = {{AAAI} Press / The {MIT} Press},
  year = {1988}
}

@proceedings{aaai90,
  title = {Proceedings of the Eighth National Conference on Artificial Intelligence (AAAI'90)},
  editor = {H. Shrobe and T. Dietterich and W. Swartout},
  booktitle = {Proceedings of the Eighth National Conference on Artificial Intelligence (AAAI'90)},
  publisher = {{AAAI} Press},
  year = {1990}
}

@proceedings{aaai91,
  title = {Proceedings of the Ninth National Conference on Artificial Intelligence (AAAI'91)},
  editor = {T. Dean and K. McKeown},
  booktitle = {Proceedings of the Nineth National Conference on Artificial Intelligence (AAAI'91)},
  publisher = {{AAAI} Press},
  year = {1991}
}

@proceedings{aaai94,
  title = {Proceedings of the Twelfth National Conference on Artificial Intelligence (AAAI'94)},
  editor = {B. Hayes-Roth and R. Korf},
  booktitle = {Proceedings of the Twelfth National Conference on Artificial Intelligence (AAAI'94)},
  publisher = {{AAAI} Press},
  year = {1994}
}

@proceedings{aaai96,
  title = {Proceedings of the Thirteenth National Conference on Artificial Intelligence (AAAI'96)},
  editor = {W. Clancey and D. Weld},
  booktitle = {Proceedings of the Thirteenth National Conference on Artificial Intelligence (AAAI'96)},
  publisher = aaaimit,
  year = {1996}
}

@proceedings{aaai97,
  title = {Proceedings of the Fourteenth National Conference on Artificial Intelligence (AAAI'97)},
  editor = {B. Kuipers and B. Webber},
  booktitle = {Proceedings of the Fourteenth National Conference on Artificial Intelligence (AAAI'97)},
  publisher = aaaimit,
  year = {1997}
}

@proceedings{aaai98,
  title = {Proceedings of the Fifteenth National Conference on Artificial Intelligence (AAAI'98)},
  editor = {J. Mostow and C. Rich},
  booktitle = {Proceedings of the Fifteenth National Conference on Artificial Intelligence (AAAI'98)},
  publisher = aaaimit,
  year = {1998}
}

@proceedings{aaai99,
  title = {Proceedings of the Sixteenth National Conference on Artificial Intelligence (AAAI'99)},
  editor = {J. Hendler and D. Subramanian},
  booktitle = {Proceedings of the Sixteenth National Conference on Artificial Intelligence (AAAI'99)},
  publisher = aaaimit,
  year = {1999}
}

@proceedings{aamas02,
  title = {Proceedings of the First International Joint Conference on Autonomous Agents and Multiagent Systems (AAMAS'02)},
  editor = {E. Alonso and D. Kudenko and D. Kazakov},
  booktitle = {Proceedings of the First International Joint Conference on Autonomous Agents and Multiagent Systems (AAMAS'02)},
  publisher = acm,
  year = {2002}
}

@proceedings{aamas06,
  title = {Proceedings of the Fifth International Joint Conference on Autonomous Agents and Multiagent Systems (AAMAS'06)},
  editor = {H. Nakashima and M. Wellman and G. Weiss and P. Stone},
  booktitle = {Proceedings of the Fifth International Joint Conference on Autonomous Agents and Multiagent Systems (AAMAS'06)},
  publisher = acm,
  year = {2006}
}

@proceedings{aamas09,
  title = {Proceedings of the Eighth International Joint Conference on Autonomous Agents and Multiagent Systems (AAMAS 2009)},
  editor = {C. Sierra and C. Castelfranchi and K. Decker and J. Sichman},
  booktitle = {Proceedings of the Eighth International Joint Conference on Autonomous Agents and Multiagent Systems (AAMAS 2009)},
  publisher = {IFAAMAS},
  year = {2009}
}

@proceedings{aamas10,
  title = {Proceedings of the Ninth International Conference on Autonomous Agents and Multiagent Systems (AAMAS'10)},
  editor = {W. van der Hoek and G. Kaminka and Y. Lesp{\'e}rance and M. Luck and S. Sen},
  booktitle = {Proceedings of the Ninth International Conference on Autonomous Agents and Multiagent Systems (AAMAS'10)},
  publisher = {IFAAMAS},
  year = {2010}
}

@proceedings{aamas12,
  title = {Proceedings of the Eleventh International Conference on Autonomous Agents and Multiagent Systems (AAMAS'12)},
  editor = {W. van der Hoek and L. Padgham and V. Conitzer and M. Winikoff},
  booktitle = {Proceedings of the Eleventh International Conference on Autonomous Agents and Multiagent Systems (AAMAS'12)},
  publisher = {IFAAMAS},
  year = {2012}
}

@proceedings{aamas16,
  title = {Proceedings of the Fifteenth International Conference on Autonomous Agents and Multiagent Systems (AAMAS'16)},
  editor = {C. Jonker and S. Marsella and J. Thangarajah and K. Tuyls},
  booktitle = {Proceedings of the Fifteenth International Conference on Autonomous Agents and Multiagent Systems (AAMAS'16)},
  publisher = acm,
  year = {2016}
}

@proceedings{aamas18,
  title = {Proceedings of the Seventeenth International Conference on Autonomous Agents and Multiagent Systems (AAMAS'18)},
  editor = {E. Andr{\'e} and S. Koenig and M. Dastani and G. Sukthankar},
  booktitle = {Proceedings of the Seventeenth International Conference on Autonomous Agents and Multiagent Systems (AAMAS'18)},
  publisher = {IFAAMAS},
  year = {2018}
}

@proceedings{aamas20,
  title = {Proceedings of the Nineteenth International Conference on Autonomous Agents and Multiagent Systems (AAMAS'20)},
  editor = {A. {E}l {Fallah Seghrouchni} and G. Sukthankar and B. An and N. Yorke-Smith},
  booktitle = {Proceedings of the Nineteenth International Conference on Autonomous Agents and Multiagent Systems (AAMAS'20)},
  publisher = {IFAAMAS},
  year = {2020}
}

@proceedings{aamas22,
  title = {Proceedings of the Twenty-first International Conference on Autonomous Agents and Multiagent Systems (AAMAS'22)},
  editor = {P. Faliszewski and V. Mascardi and C. Pelachaud and M. Taylor},
  booktitle = {Proceedings of the Twenty-first International Conference on Autonomous Agents and Multiagent Systems (AAMAS'22)},
  doi = {10.5555/3535850},
  publisher = {International Foundation for Autonomous Agents and Multiagent Systems {(IFAAMAS)}},
  year = {2022}
}

@proceedings{ab07,
  title = {Proceedings of the Second International Conference on Algebraic Biology (AB'07)},
  editor = {H. Anai and K. Horimoto and T. Kutsia},
  booktitle = {Proceedings of the Second International Conference on Algebraic Biology (AB'07)},
  publisher = springer,
  series = lncs,
  volume = {4545},
  year = {2007}
}

@book{ads07,
  title = {Data Streams --- Models and Algorithms},
  editor = {C. Aggarwal},
  booktitle = {Data Streams --- Models and Algorithms},
  publisher = springer,
  series = {Advances in Database Systems},
  volume = {31},
  year = {2007}
}

@proceedings{agp03,
  title = {Proceedings of the Joint Conference on Declarative Programming (AGP'03)},
  editor = {F. Buccafurri},
  booktitle = {Proceedings of the Joint Conference on Declarative Programming (AGP'03)},
  year = {2003}
}

@proceedings{ai11,
  title = {Proceedings of the Twenty-fourth Canadian Conference on Artificial Intelligence},
  editor = {C. Butz and P. Lingras},
  booktitle = {Proceedings of the Twenty-fourth Canadian Conference on Artificial Intelligence},
  publisher = springer,
  series = lncs,
  volume = {6657},
  year = {2011}
}

@proceedings{ai12,
  title = {Proceedings of the Twenty-fifth Canadian Conference on Artificial Intelligence (AI'12)},
  editor = {L. Kosseim and D. Inkpen},
  booktitle = {Proceedings of the Twenty-fifth Canadian Conference on Artificial Intelligence (AI'12)},
  publisher = springer,
  series = lncs,
  volume = {7310},
  year = {2012}
}

@proceedings{aimsa08,
  title = {Proceedings of the Thirteenth International Conference on Artificial Intelligence: Methodology, Systems, and Applications (AIMSA'08)},
  editor = {D. Dochev and M. Pistore and P. Traverso},
  booktitle = {Proceedings of the Thirteenth International Conference on Artificial Intelligence: Methodology, Systems, and Applications (AIMSA'08)},
  publisher = springer,
  series = lnai,
  volume = {5253},
  year = {2008}
}

@proceedings{aips00,
  title = {Proceedings of the Fifth International Conference on Artificial Intelligence Planning Systems (AIPS'00)},
  editor = {S. Chien and S. Kambhampati and C. Knoblock},
  booktitle = {Proceedings of the Fifth International Conference on Artificial Intelligence Planning Systems (AIPS'00)},
  publisher = {{AAAI} Press},
  year = {2000}
}

@proceedings{aips92,
  title = {Proceedings of the First International Conference on Artificial Intelligence Planning Systems (AIPS'92)},
  editor = {J. Hendler},
  booktitle = {Proceedings of the First International Conference on Artificial Intelligence Planning Systems (AIPS'92)},
  publisher = m-k,
  year = {1992}
}

@proceedings{aips98,
  title = {Proceedings of the Fourth International Conference on Artificial Intelligence Planning Systems (AIPS'98)},
  editor = {R. Simmons and M. Veloso and S. Smith},
  booktitle = {Proceedings of the Fourth International Conference on Artificial Intelligence Planning Systems (AIPS'98)},
  publisher = {{AAAI} Press},
  year = {1998}
}

@proceedings{amai04,
  title = {Proceedings of the Eighth International Symposium on Artificial Intelligence and Mathematics},
  booktitle = {Proceedings of the Eighth International Symposium on Artificial Intelligence and Mathematics},
  year = {2004}
}

@proceedings{anb10,
  title = {Proceedings of the Fourth International Conference on Algebraic and Numeric Biology (ANB'10)},
  editor = {K. Horimoto and M. Nakatsui and N. Popov},
  booktitle = {Proceedings of the Fourth International Conference on Algebraic and Numeric Biology (ANB'10)},
  publisher = springer,
  series = lncs,
  volume = {6479},
  year = {2012}
}

@proceedings{aose00,
  title = {Proceedings of the First International Workshop of Agent-Oriented Software Engineering (AOSE'00)},
  editor = {P. Ciancarini and M. Wooldridge},
  booktitle = {Proceedings of the First International Workshop of Agent-Oriented Software Engineering (AOSE'00)},
  publisher = springer,
  series = lncs,
  volume = {1957},
  year = {2001}
}

@book{ARHandbook,
  title = {Handbook of Automated Reasoning},
  editor = {A. Robinson and A. Voronkov},
  booktitle = {Handbook of Automated Reasoning},
  publisher = {Elsevier and MIT Press},
  year = {2001}
}

@proceedings{asmc22,
  title = {Proceedings of the Thirty-third Annual SEMI Advanced
Semiconductor Manufacturing Conference (ASMC'22)},
  booktitle = {Proceedings of the Thirty-third Annual SEMI Advanced
Semiconductor Manufacturing Conference (ASMC'22)},
  publisher = ieee,
  year = {2022}
}

@proceedings{asp01,
  title = {Proceedings of the AAAI Spring Symposium on Answer Set Programming (ASP'01)},
  editor = {A. Provetti and T. Son},
  booktitle = {Proceedings of the AAAI Spring Symposium on Answer Set Programming (ASP'01)},
  publisher = aaaimit,
  year = {2001}
}

@proceedings{asp03,
  title = {Proceedings of the Second International Workshop on Answer Set Programming (ASP'03)},
  editor = {M. {D}e Vos and A. Provetti},
  booktitle = {Proceedings of the Second International Workshop on Answer Set Programming (ASP'03)},
  publisher = {CEUR Workshop Proceedings},
  volume = {78},
  year = {2003}
}

@proceedings{asp05,
  title = {Proceedings of the Third International Workshop on Answer Set Programming (ASP'05)},
  editor = {M. {D}e Vos and A. Provetti},
  booktitle = {Proceedings of the Third International Workshop on Answer Set Programming (ASP'05)},
  publisher = {CEUR Workshop Proceedings},
  url = {http://ceur-ws.org/Vol-142},
  volume = {142},
  year = {2005}
}

@proceedings{asp07,
  title = {Proceedings of the Fourth International Workshop on Answer Set Programming (ASP'07)},
  editor = {S. Costantini and R. Watson},
  booktitle = {Proceedings of the Fourth International Workshop on Answer Set Programming (ASP'07)},
  year = {2007}
}

@proceedings{aspdac18,
  title = {Proceedings of the Twenty-third Asia and South Pacific Design Automation Conference (ASP-DAC'18)},
  editor = {Y. Shin},
  booktitle = {Proceedings of the Twenty-third Asia and South Pacific Design Automation Conference (ASP-DAC'18)},
  publisher = {{IEEE}},
  url = {http://ieeexplore.ieee.org/xpl/mostRecentIssue.jsp?punumber=8291862},
  year = {2018}
}

@proceedings{asplos00,
  title = {Proceedings of the Ninth International Conference on Architectural Support for Programming Languages and Operating Systems (ASPLOS'00)},
  editor = {L. Rudolph and A. Gupta},
  booktitle = {Proceedings of the Ninth International Conference on Architectural Support for Programming Languages and Operating Systems (ASPLOS'00)},
  publisher = acm,
  year = {2000}
}

@proceedings{aspocp09,
  title = {Proceedings of the Second Workshop on Answer Set Programming and Other Computing Paradigms
(ASPOCP'09)},
  editor = {W. Faber and J. Lee},
  booktitle = {Proceedings of the Second Workshop on Answer Set Programming and Other Computing Paradigms
(ASPOCP'09)},
  year = {2009}
}

@proceedings{aspocp12,
  title = {Proceedings of the Fifth Workshop on Answer Set Programming and Other Computing Paradigms (ASPOCP'12)},
  editor = {M. Fink and Y. Lierler},
  booktitle = {Proceedings of the Fifth Workshop on Answer Set Programming and Other Computing Paradigms (ASPOCP'12)},
  year = {2012}
}

@proceedings{aspocp13,
  title = {Proceedings of the Sixth Workshop on Answer Set Programming and Other Computing Paradigms (ASPOCP'13)},
  editor = {M. Fink and Y. Lierler},
  booktitle = {Proceedings of the Sixth Workshop on Answer Set Programming and Other Computing Paradigms (ASPOCP'13)},
  publisher = {CoRR},
  year = {2013}
}

@proceedings{aspocp14,
  title = {Proceedings of the Seventh Workshop on Answer Set Programming and Other Computing Paradigms (ASPOCP'14)},
  editor = {D. Inclezan and M. Maratea},
  booktitle = {Proceedings of the Seventh Workshop on Answer Set Programming and Other Computing Paradigms (ASPOCP'14)},
  year = {2014}
}

@proceedings{aspocp15,
  title = {Proceedings of the Eighth Workshop on Answer Set Programming and Other Computing Paradigms (ASPOCP'15)},
  editor = {D. Inclezan and M. Maratea},
  booktitle = {Proceedings of the Eighth Workshop on Answer Set Programming and Other Computing Paradigms (ASPOCP'15)},
  year = {2015}
}

@proceedings{aspocp16,
  title = {Proceedings of the Ninth Workshop on Answer Set Programming and Other Computing Paradigms (ASPOCP'16)},
  editor = {B. Bogaerts and A. Harrison},
  booktitle = {Proceedings of the Ninth Workshop on Answer Set Programming and Other Computing Paradigms (ASPOCP'16)},
  url = {https://sites.google.com/site/aspocp2016/},
  year = {2016}
}

@proceedings{aspocp17,
  title = {Proceedings of the Tenth Workshop on Answer Set Programming and Other Computing Paradigms (ASPOCP'17)},
  editor = {B. Bogaerts and A. Harrison},
  booktitle = {Proceedings of the Tenth Workshop on Answer Set Programming and Other Computing Paradigms (ASPOCP'17)},
  publisher = {{CEUR} Workshop Proceedings},
  volume = {1868},
  year = {2017}
}

@proceedings{aspocp18,
  title = {Proceedings of the Eleventh Workshop on Answer Set Programming and Other Computing Paradigms (ASPOCP'18)},
  editor = {J. Fandinno and J. Fichte},
  booktitle = {Proceedings of the Eleventh Workshop on Answer Set Programming and Other Computing Paradigms (ASPOCP'18)},
  year = {2018}
}

@proceedings{aspocp20,
  title = {Proceedings of the Thirteenth  Workshop on Answer Set Programming and Other Computing Paradigms (ASPOCP'20)},
  editor = {M. Hecher and J. Zangari},
  booktitle = {Proceedings of the Thirteenth  Workshop on Answer Set Programming and Other Computing Paradigms (ASPOCP'20)},
  year = {2020}
}

@proceedings{aspocp21,
  title = {Proceedings of the Fourteenth Workshop on Answer Set Programming and Other Computing Paradigms (ASPOCP'21)},
  booktitle = {Proceedings of the Fourteenth Workshop on Answer Set Programming and Other Computing Paradigms (ASPOCP'21)},
  year = {2021}
}

@proceedings{aspocp22,
  title = {Proceedings of the Fifteenth Workshop on Answer Set Programming and Other Computing Paradigms (ASPOCP'22)},
  booktitle = {Proceedings of the Fifteenth Workshop on Answer Set Programming and Other Computing Paradigms (ASPOCP'22)},
  publisher = {CEUR-WS.org},
  series = {{CEUR} Workshop Proceedings},
  volume = {3193},
  year = {2022}
}

@proceedings{ausai07,
  title = {Proceedings of the Twentieth Australian Joint Conference on Artificial Intelligence (AI'07)},
  editor = {M. Orgun and J. Thornton},
  booktitle = {Proceedings of the Twentieth Australian Joint Conference on Artificial Intelligence (AI'07)},
  publisher = springer,
  series = lncs,
  volume = {4830},
  year = {2007}
}

@proceedings{ausai10,
  title = {Proceedings of the Twenty-third Australasian Joint Conference on Artificial Intelligence},
  editor = {J. Li},
  booktitle = {Proceedings of the Twenty-third Australasian Joint Conference on Artificial Intelligence},
  publisher = springer,
  series = lncs,
  volume = {6464},
  year = {2011}
}

@proceedings{baader60,
  title = {Description Logic, Theory Combination, and All That - Essays Dedicated to Franz Baader on the Occasion of His 60th Birthday},
  editor = {C. Lutz and U. Sattler and C. Tinelli and A. Turhan and F. Wolter},
  booktitle = {Description Logic, Theory Combination, and All That - Essays Dedicated to Franz Baader on the Occasion of His 60th Birthday},
  publisher = springer,
  series = lncs,
  volume = {11560},
  year = {2019}
}

@proceedings{bpm14,
  title = {Proceedings of the Twelfth International Conference on Business Process Management (BPM'14)},
  editor = {S. Sadiq and P. Soffer and H. V{\"{o}}lzer},
  booktitle = {Proceedings of the Twelfth International Conference on Business Process Management (BPM'14)},
  publisher = springer,
  series = lncs,
  volume = {8659},
  year = {2014}
}

@proceedings{bpm16,
  title = {Proceedings of the Business Process Management Forum (BPM'16)},
  editor = {M. {L}a Rosa and P. Loos and O. Pastor},
  booktitle = {Proceedings of the Business Process Management Forum (BPM'16)},
  publisher = springer,
  series = {Lecture Notes in Business Information Processing},
  volume = {260},
  year = {2016}
}

@proceedings{cade09,
  title = {Proceedings of the Twenty-second International Conference on Automated Deduction (CADE'09)},
  editor = {R. Schmidt},
  booktitle = {Proceedings of the Twenty-second International Conference on Automated Deduction (CADE'09)},
  publisher = springer,
  series = lncs,
  volume = {5663},
  year = {2009}
}

@proceedings{cade11,
  title = {Proceedings of the Twenty-third International Conference on Automated Deduction (CADE'11)},
  editor = {N. Bj{\o}rner and V. Sofronie-Stokkermans},
  booktitle = {Proceedings of the Twenty-third International Conference on Automated Deduction (CADE'11)},
  publisher = springer,
  series = lncs,
  volume = {6803},
  year = {2011}
}

@proceedings{cade17,
  title = {Proceedings of the Twenty-sixth International Conference on Automated Deduction (CADE'17)},
  editor = {L. de Moura},
  booktitle = {Proceedings of the Twenty-sixth International Conference on Automated Deduction (CADE'17)},
  publisher = springer,
  series = lncs,
  volume = {10395},
  year = {2017}
}

@proceedings{cade19,
  title = {Proceedings of the Twenty-seventh International Conference on Automated Deduction (CADE'19)},
  editor = {P. Fontaine},
  booktitle = {Proceedings of the Twenty-seventh International Conference on Automated Deduction (CADE'19)},
  publisher = springer,
  series = lncs,
  volume = {11716},
  year = {2019}
}

@proceedings{cade88,
  title = {Proceedings of the Nineth International Conference on Automated Deduction (CADE'88)},
  editor = {E. Lusk and R. Overbeek},
  booktitle = {Proceedings of the Nineth International Conference on Automated Deduction (CADE'88)},
  publisher = springer,
  series = lncs,
  volume = {310},
  year = {1988}
}

@proceedings{cade90,
  title = {Proceedings of the Tenth International Conference on Automated Deduction (CADE'90)},
  editor = {M. Stickel},
  booktitle = {Proceedings of the Tenth International Conference on Automated Deduction (CADE'90)},
  publisher = springer,
  series = lncs,
  volume = {449},
  year = {1990}
}

@proceedings{cade96,
  title = {Proceedings of the Thirteenth International Conference on Automated Deduction (CADE'96)},
  editor = {M. McRobbie and J. Slaney},
  booktitle = {Proceedings of the Thirteenth International Conference on Automated Deduction (CADE'96)},
  publisher = springer,
  series = lncs,
  volume = {1104},
  year = {1996}
}

@proceedings{cade97,
  title = {Proceedings of the Fourteenth International Conference on Automated Deduction (CADE'97)},
  editor = {W. McCune},
  booktitle = {Proceedings of the Fourteenth International Conference on Automated Deduction (CADE'97)},
  publisher = springer,
  series = lncs,
  volume = {1249},
  year = {1997}
}

@proceedings{cav05,
  title = {Proceedings of the Seventeenth International Conference on Computer Aided Verification (CAV'05)},
  editor = {K. Etessami and S. Rajamani},
  booktitle = {Proceedings of the Seventeenth International Conference on Computer Aided Verification (CAV'05)},
  publisher = springer,
  series = lncs,
  volume = {3576},
  year = {2005}
}

@proceedings{cav06,
  title = {Proceedings of the Eighteenth International Conference on Computer Aided Verification (CAV'06)},
  editor = {T. Ball and R. Jones},
  booktitle = {Proceedings of the Eighteenth International Conference on Computer Aided Verification (CAV'06)},
  publisher = springer,
  series = lncs,
  volume = {4144},
  year = {2006}
}

@proceedings{cav07,
  title = {Proceedings of the Nineteenth International Conference on Computer Aided Verification (CAV'07)},
  editor = {W. Damm and H. Hermanns},
  booktitle = {Proceedings of the Nineteenth International Conference on Computer Aided Verification (CAV'07)},
  publisher = springer,
  series = lncs,
  volume = {4590},
  year = {2007}
}

@proceedings{cav10,
  title = {Proceedings of the Twenty-second International Conference on Computer Aided Verification (CAV'10)},
  editor = {T. Touili and B. Cook and P. Jackson},
  booktitle = {Proceedings of the Twenty-second International Conference on Computer Aided Verification (CAV'10)},
  publisher = springer,
  series = lncs,
  volume = {6174},
  year = {2010}
}

@proceedings{cav12,
  title = {Proceedings of the Twenty-fourth International Conference on Computer Aided Verification (CAV'12)},
  editor = {P. Madhusudan and S. Seshia},
  booktitle = {Proceedings of the Twenty-fourth International Conference on Computer Aided Verification (CAV'12)},
  publisher = springer,
  series = lncs,
  volume = {7358},
  year = {2012}
}

@proceedings{cav13,
  title = {Proceedings of the Twenty-fifth International Conference on Computer Aided Verification (CAV'13)},
  editor = {N. Sharygina and H. Veith},
  booktitle = {Proceedings of the Twenty-fifth International Conference on Computer Aided Verification (CAV'13)},
  publisher = springer,
  series = lncs,
  volume = {8044},
  year = {2013}
}

@proceedings{cent07,
  title = {Proceedings of the Workshop on Correspondence and Equivalence for Nonmonotonic Theories (CENT'07)},
  editor = {D. Pearce and A. Polleres and A. Valverde and S. Woltran},
  booktitle = {Proceedings of the Workshop on Correspondence and Equivalence for Nonmonotonic Theories (CENT'07)},
  year = {2007}
}

@proceedings{cfv07,
  title = {Proceedings of the Fourth International Workshop on Constraints in Formal Verification (CFV'07)},
  editor = {M. Velev},
  booktitle = {Proceedings of the Fourth International Workshop on Constraints in Formal Verification (CFV'07)},
  year = {2007}
}

@proceedings{charme05,
  title = {Proceedings of the Thirteenth Conference on Correct Hardware Design and Verification Methods (CHARME'05)},
  editor = {D. Borrione and W. Paul},
  booktitle = {Proceedings of the Thirteenth Conference on Correct Hardware Design and Verification Methods (CHARME'05)},
  publisher = springer,
  series = lncs,
  volume = {3725},
  year = {2005}
}

@book{ci04,
  title = {Special Issue on Preferences in Artificial Intelligence},
  editor = {J. Delgrande and J. Doyle and U. Junker and F. Rossi and T. Schaub},
  booktitle = {Special Issue on Preferences in Artificial Intelligence},
  publisher = wiley,
  series = ci,
  volume = {20(2)},
  year = {2004}
}

@proceedings{cikm06,
  title = {Proceedings of the Fifteenth International Conference on Information and Knowledge Management},
  editor = {P. Yu and V. Tsotras and E. Fox and B. Liu},
  booktitle = {Proceedings of the Fifteenth International Conference on Information and Knowledge Management},
  publisher = acm,
  year = {2006}
}

@proceedings{cikm13,
  title = {Proceedings of the Twenty-second International Conference on Information and Knowledge Management (CIKM'13)},
  editor = {Q. He and A. Iyengar and W. Nejdl and J. Pei and R. Rastogi},
  booktitle = {Proceedings of the Twenty-second International Conference on Information and Knowledge Management (CIKM'13)},
  publisher = acm,
  year = {2013}
}

@proceedings{cisis09,
  title = {Proceedings of the Third International Conference on Complex, Intelligent and Software Intensive Systems (CISIS'09)},
  editor = {L. Barolli and F. Xhafa and H. Hsu},
  booktitle = {Proceedings of the Third International Conference on Complex, Intelligent and Software Intensive Systems (CISIS'09)},
  publisher = ieee,
  year = {2009}
}

@proceedings{cisis10,
  title = {Proceedings of the Fourth International Conference on Complex, Intelligent and Software Intensive Systems (CISIS'10)},
  editor = {L. Barolli and F. Xhafa and S. Vitabile and H. Hsu},
  booktitle = {Proceedings of the Fourth International Conference on Complex, Intelligent and Software Intensive Systems (CISIS'10)},
  publisher = ieee,
  year = {2010}
}

@proceedings{cl00,
  title = {Proceedings of the First International Conference on Computational Logic (CL'00)},
  editor = {J. Lloyd and V. Dahl and U. Furbach and M. Kerber and K. Lau and C. Palamidessi and L. Pereira and Y. Sagiv and P. Stuckey},
  booktitle = {Proceedings of the First International Conference on Computational Logic (CL'00)},
  publisher = springer,
  series = lncs,
  volume = {1861},
  year = {2000}
}

@proceedings{cmsb12,
  title = {Proceedings of the Tenth International Conference on Computational Methods in Systems Biology (CMSB'12)},
  editor = {D. Gilbert and M. Heiner},
  booktitle = {Proceedings of the Tenth International Conference on Computational Methods in Systems Biology (CMSB'12)},
  publisher = springer,
  series = lncs,
  volume = {7605},
  year = {2012}
}

@proceedings{cmsb15,
  title = {Proceedings of the Thirteenth International Conference on Computational Methods in Systems Biology (CMSB'15)},
  editor = {O. Roux and J. Bourdon},
  booktitle = {Proceedings of the Thirteenth International Conference on Computational Methods in Systems Biology (CMSB'15)},
  publisher = springer,
  series = lnbi,
  volume = {9308},
  year = {2015}
}

@proceedings{cmsb18,
  title = {Proceedings of the Sixteenth International Conference on Computational Methods in Systems Biology (CMSB'18)},
  editor = {M. Ceska and D. Safr{\'a}nek},
  booktitle = {Proceedings of the Sixteenth International Conference on Computational Methods in Systems Biology (CMSB'18)},
  publisher = springer,
  series = lncs,
  volume = {11095},
  year = {2018}
}

@proceedings{cocomile12,
  title = {Proceedings of the First Workshop on Combining Constraint Solving with Mining and Learning (CoCoMile'12)},
  editor = {R. Coletta and T. Guns and B. {O}'\relax Sullivan and A. Passerini and G. Tack},
  booktitle = {Proceedings of the First Workshop on Combining Constraint Solving with Mining and Learning (CoCoMile'12)},
  year = {2012}
}

@proceedings{cogrob18,
  title = {Proceedings of the Eleventh Workshop on Cognitive Robotics (CogRob'18)},
  editor = {G. Steinbauer and A. Ferrein},
  booktitle = {Proceedings of the Eleventh Workshop on Cognitive Robotics (CogRob'18)},
  publisher = {{CEUR} Workshop Proceedings},
  url = {http://ceur-ws.org/Vol-2325},
  volume = {2325},
  year = {2019}
}

@proceedings{comma10,
  title = {Proceedings of Computational Models of Argument (COMMA'10)},
  editor = {P. Baroni and F. Cerutti and M. Giacomin and G. Simari},
  booktitle = {Proceedings of Computational Models of Argument (COMMA'10)},
  publisher = ios,
  series = {Frontiers in Artificial Intelligence and Applications},
  volume = {216},
  year = {2010}
}

@proceedings{conf14,
  title = {Proceedings of the Sixteenth International Configuration Workshop (CONF'14)},
  editor = {A. Felfernig and C. Forza and A. Haag},
  booktitle = {Proceedings of the Sixteenth International Configuration Workshop (CONF'14)},
  publisher = {{CEUR} Workshop Proceedings},
  volume = {1220},
  year = {2014}
}

@proceedings{conf15,
  title = {Proceedings of the Seventeenth International Configuration Workshop (CONF'15)},
  editor = {J. Tiihonen and A. Falkner and T. Axling},
  booktitle = {Proceedings of the Seventeenth International Configuration Workshop (CONF'15)},
  publisher = {{CEUR} Workshop Proceedings},
  volume = {1453},
  year = {2015}
}

@proceedings{conf17,
  title = {Proceedings of the Nineteenth International Configuration Workshop (CONF'17)},
  editor = {L. Zhang and A. Haag},
  booktitle = {Proceedings of the Nineteenth International Configuration Workshop (CONF'17)},
  year = {2017}
}

@proceedings{conf18,
  title = {Proceedings of the Twentieth Configuration Workshop (CONF'18)},
  editor = {A. Felfernig and J. Tiihonen and L. Hotz and M. Stettinger},
  booktitle = {Proceedings of the Twentieth Configuration Workshop (CONF'18)},
  publisher = {{CEUR} Workshop Proceedings},
  volume = {2220},
  year = {2018}
}

@proceedings{conf23,
  title = {Proceedings of the Twenty-fifth International Configuration Workshop (CONF'23)},
  editor = {J. Horcas and J. Galindo and R. Comploi-Taupe and L. Fuentes},
  booktitle = {Proceedings of the Twenty-fifth International Configuration Workshop (CONF'23)},
  publisher = {{CEUR} Workshop Proceedings},
  volume = {3509},
  year = {2023}
}

@proceedings{cp00,
  title = {Proceedings of the Sixth International Conference on Principles and Practice of Constraint Programming (CP'00)},
  editor = {R. Dechter},
  booktitle = {Proceedings of the Sixth International Conference on Principles and Practice of Constraint Programming (CP'00)},
  publisher = springer,
  series = lncs,
  volume = {1894},
  year = {2000}
}

@proceedings{cp01,
  title = {Proceedings of the Seventh International Conference on Principles and Practice of Constraint Programming (CP'01)},
  editor = {T. Walsh},
  booktitle = {Proceedings of the Seventh International Conference on Principles and Practice of Constraint Programming (CP'01)},
  publisher = springer,
  series = lncs,
  volume = {2239},
  year = {2001}
}

@proceedings{cp02,
  title = {Proceedings of the Eighth International Conference on Principles and Practice of Constraint Programming (CP'02)},
  editor = {P. {V}an Hentenryck},
  booktitle = {Proceedings of the Eighth International Conference on Principles and Practice of Constraint Programming (CP'02)},
  publisher = springer,
  series = lncs,
  volume = {2470},
  year = {2002}
}

@proceedings{cp03,
  title = {Proceedings of the Ninth International Conference on Principles and Practice of Constraint Programming (CP'03)},
  editor = {F. Rossi},
  booktitle = {Proceedings of the Ninth International Conference on Principles and Practice of Constraint Programming (CP'03)},
  publisher = springer,
  series = lncs,
  volume = {2833},
  year = {2003}
}

@proceedings{cp04,
  title = {Proceedings of the Tenth International Conference on Principles and Practice of Constraint Programming (CP'04)},
  editor = {M. Wallace},
  booktitle = {Proceedings of the Tenth International Conference on Principles and Practice of Constraint Programming (CP'04)},
  publisher = springer,
  series = lncs,
  volume = {3258},
  year = {2004}
}

@proceedings{cp05,
  title = {Proceedings of the Eleventh International Conference on Principles and Practice of Constraint Programming (CP'05)},
  editor = {P. van Beek},
  booktitle = {Proceedings of the Eleventh International Conference on Principles and Practice of Constraint Programming (CP'05)},
  publisher = springer,
  series = lncs,
  volume = {3709},
  year = {2005}
}

@proceedings{cp06,
  title = {Proceedings of the Twelfth International Conference on Principles and Practice of Constraint Programming (CP'06)},
  editor = {F. Benhamou},
  booktitle = {Proceedings of the Twelfth International Conference on Principles and Practice of Constraint Programming (CP'06)},
  publisher = springer,
  series = lncs,
  volume = {4204},
  year = {2006}
}

@proceedings{cp07,
  title = {Proceedings of the Thirteenth International Conference on Principles and Practice of Constraint Programming (CP'07)},
  editor = {C. Bessiere},
  booktitle = {Proceedings of the Thirteenth International Conference on Principles and Practice of Constraint Programming (CP'07)},
  publisher = springer,
  series = lncs,
  volume = {4741},
  year = {2007}
}

@proceedings{cp08,
  title = {Proceedings of the Fourteenth International Conference on Principles and Practice of Constraint Programming (CP'08)},
  editor = {P. Stuckey},
  booktitle = {Proceedings of the Fourteenth International Conference on Principles and Practice of Constraint Programming (CP'08)},
  publisher = springer,
  series = lncs,
  volume = {5202},
  year = {2008}
}

@proceedings{cp09,
  title = {Proceedings of the Fifteenth International Conference on Principles and Practice of Constraint Programming (CP'09)},
  editor = {I. Gent},
  booktitle = {Proceedings of the Fifteenth International Conference on Principles and Practice of Constraint Programming (CP'09)},
  publisher = springer,
  series = lncs,
  volume = {5732},
  year = {2009}
}

@proceedings{cp10,
  title = {Proceedings of the Sixteenth International Conference on Principles and Practice of Constraint Programming (CP'10)},
  editor = {D. Cohen},
  booktitle = {Proceedings of the Sixteenth International Conference on Principles and Practice of Constraint Programming (CP'10)},
  publisher = springer,
  series = lncs,
  volume = {6308},
  year = {2010}
}

@proceedings{cp11,
  title = {Proceedings of the Seventeenth International Conference on Principles and Practice of Constraint Programming (CP'11)},
  editor = {J. Lee},
  booktitle = {Proceedings of the Seventeenth International Conference on Principles and Practice of Constraint Programming (CP'11)},
  publisher = springer,
  series = lncs,
  volume = {6876},
  year = {2011}
}

@proceedings{cp13,
  title = {Proceedings of the Nineteenth International Conference on Principles and Practice of Constraint Programming (CP'13)},
  editor = {C. Schulte},
  booktitle = {Proceedings of the Nineteenth International Conference on Principles and Practice of Constraint Programming (CP'13)},
  publisher = springer,
  series = lncs,
  volume = {8124},
  year = {2013}
}

@proceedings{cp15,
  title = {Proceedings of the Twenty-first International Conference on Principles and Practice of Constraint Programming (CP'15)},
  editor = {G. Pesant},
  booktitle = {Proceedings of the Twenty-first International Conference on Principles and Practice of Constraint Programming (CP'15)},
  publisher = springer,
  series = lncs,
  volume = {9255},
  year = {2015}
}

@proceedings{cp18,
  title = {Proceedings of the Twenty-forth International Conference on Principles and Practice of Constraint Programming (CP'18)},
  editor = {J. Hooker},
  booktitle = {Proceedings of the Twenty-forth International Conference on Principles and Practice of Constraint Programming (CP'18)},
  publisher = springer,
  series = lncs,
  volume = {11008},
  year = {2018}
}

@proceedings{cp19,
  title = {Proceedings of the Twenty-fifth International Conference on Principles and Practice of Constraint Programming (CP'19)},
  editor = {T. Schiex and S. de Givry},
  booktitle = {Proceedings of the Twenty-fifth International Conference on Principles and Practice of Constraint Programming (CP'19)},
  publisher = springer,
  series = lncs,
  volume = {11802},
  year = {2019}
}

@proceedings{cp20,
  title = {Proceedings of the Twenty-sixth International Conference on Principles and Practice of Constraint Programming (CP'20)},
  editor = {H. Simonis},
  booktitle = {Proceedings of the Twenty-sixth International Conference on Principles and Practice of Constraint Programming (CP'20)},
  publisher = springer,
  series = lncs,
  volume = {12333},
  year = {2020}
}

@proceedings{cp21,
  title = {Proceedings of the Twenty-seventh International Conference on Principles and Practice of Constraint Programming (CP'21)},
  editor = {L. Michel},
  booktitle = {Proceedings of the Twenty-seventh International Conference on Principles and Practice of Constraint Programming (CP'21)},
  publisher = {Leibniz International Proceedings in Informatics (LIPIcs)},
  volume = {210},
  year = {2021}
}

@proceedings{cp23,
  title = {Proceedings of the Twenty-ninth International Conference on Principles and Practice of Constraint Programming (CP'23)},
  editor = {R. Yap},
  booktitle = {Proceedings of the Twenty-ninth International Conference on Principles and Practice of Constraint Programming (CP'23)},
  publisher = {Leibniz International Proceedings in Informatics (LIPIcs)},
  volume = {280},
  year = {2023}
}

@proceedings{cp95,
  title = {Proceedings of the First International Conference on Principles and Practice of Constraint Programming (CP'95)},
  editor = {U. Montanari and F. Rossi},
  booktitle = {Proceedings of the First International Conference on Principles and Practice of Constraint Programming (CP'95)},
  publisher = springer,
  series = lncs,
  volume = {976},
  year = {1995}
}

@proceedings{cp98,
  title = {Proceedings of the Fourth International Conference on Principles and Practice of Constraint Programming (CP'98)},
  editor = {M. Maher and J. Puget},
  booktitle = {Proceedings of the Fourth International Conference on Principles and Practice of Constraint Programming (CP'98)},
  doi = {10.1007/3-540-49481-2},
  publisher = springer,
  series = lncs,
  volume = {1520},
  year = {1998}
}

@proceedings{cpaior04,
  title = {Proceedings of the First Conference on Integration of AI and OR Techniques in Constraint Programming for Combinatorial Optimization Problems (CPAIOR'04)},
  editor = {J. R{\'e}gin and M. Rueher},
  booktitle = {Proceedings of the First Conference on Integration of AI and OR Techniques in Constraint Programming for Combinatorial Optimization Problems (CPAIOR'04)},
  publisher = springer,
  series = lncs,
  volume = {3011},
  year = {2004}
}

@proceedings{cpaior08,
  title = {Proceedings of the Fifth International Conference on Integration of AI and OR Techniques in Constraint Programming for Combinatorial Optimization Problems (CPAIOR'08)},
  editor = {L. Perron and M. Trick},
  booktitle = {Proceedings of the Fifth International Conference on Integration of AI and OR Techniques in Constraint Programming for Combinatorial Optimization Problems (CPAIOR'08)},
  publisher = springer,
  series = lncs,
  volume = {5015},
  year = {2008}
}

@proceedings{cpaior09,
  title = {Proceedings of the Sixth International Conference on Integration of AI and OR Techniques in Constraint Programming for Combinatorial Optimization Problems (CPAIOR'09)},
  editor = {W. van Hoeve and J. Hooker},
  booktitle = {Proceedings of the Sixth International Conference on Integration of AI and OR Techniques in Constraint Programming for Combinatorial Optimization Problems (CPAIOR'09)},
  publisher = springer,
  series = lncs,
  volume = {5547},
  year = {2009}
}

@proceedings{cpaior10,
  title = {Proceedings of the Seventh International Conference on Integration of AI and OR Techniques in Constraint Programming for Combinatorial Optimization Problems (CPAIOR'10)},
  editor = {A. Lodi and M. Milano and P. Toth},
  booktitle = {Proceedings of the Seventh International Conference on Integration of AI and OR Techniques in Constraint Programming for Combinatorial Optimization Problems (CPAIOR'10)},
  publisher = springer,
  series = lncs,
  volume = {6140},
  year = {2010}
}

@proceedings{cpaior11,
  title = {Proceedings of the Eighth International Conference on Integration of {AI} and {OR} Techniques in Constraint Programming for Combinatorial Optimization Problems (CPAIOR'11)},
  editor = {T. Achterberg and J. Beck},
  booktitle = {Proceedings of the Eighth International Conference on Integration of {AI} and {OR} Techniques in Constraint Programming for Combinatorial Optimization Problems (CPAIOR'11)},
  publisher = springer,
  series = lncs,
  volume = {6697},
  year = {2011}
}

@proceedings{cpaior15,
  title = {Proceedings of the Twelfth International Conference on Integration of {AI} and {OR} Techniques in Constraint Programming for Combinatorial Optimization Problems (CPAIOR'15)},
  editor = {L. Michel},
  booktitle = {Proceedings of the Twelfth International Conference on Integration of {AI} and {OR} Techniques in Constraint Programming for Combinatorial Optimization Problems (CPAIOR'15)},
  publisher = springer,
  series = lncs,
  volume = {9075},
  year = {2015}
}

@book{CPHandbook,
  title = {Handbook of Constraint Programming},
  editor = {F. Rossi and P. van Beek and T. Walsh},
  booktitle = {Handbook of Constraint Programming},
  publisher = elsevier,
  year = {2006}
}

@proceedings{cs05,
  title = {Proceedings of the Seventh International Symposium on Logical Formalizations of Commonsense Reasoning},
  editor = {S. McIlraith and P. Peppas and M. Thielscher},
  booktitle = {Proceedings of the Seventh International Symposium on Logical Formalizations of Commonsense Reasoning},
  organization = {Fakult{\"a}t Informatik, TU Dresden},
  year = {2005}
}

@proceedings{cs07,
  title = {Proceedings of the Eighth International Symposium on Logical Formalizations of Commonsense Reasoning},
  editor = {E. Amir and V. Lifschitz and R. Miller},
  booktitle = {Proceedings of the Eighth International Symposium on Logical Formalizations of Commonsense Reasoning},
  publisher = aaai,
  year = {2007}
}

@proceedings{cspsat12,
  title = {Proceedings of the Second International Workshop on the Cross-Fertilization Between {CSP} and {SAT} (CSPSAT'12)},
  editor = {Y. Ben-Haim and Y. Naveh},
  booktitle = {Proceedings of the Second International Workshop on the Cross-Fertilization Between {CSP} and {SAT} (CSPSAT'12)},
  year = {2012}
}

@proceedings{dac01,
  title = {Proceedings of the Thirty-eighth Conference on Design Automation (DAC'01)},
  booktitle = {Proceedings of the Thirty-eighth Conference on Design Automation (DAC'01)},
  publisher = acm,
  year = {2001}
}

@proceedings{dac07,
  title = {Proceedings of the Forty-fourth Conference on Design Automation (DAC'07)},
  booktitle = {Proceedings of the Forty-fourth Conference on Design Automation (DAC'07)},
  publisher = {IEEE Press},
  year = {2007}
}

@proceedings{dalt04,
  title = {Proceedings of the Second International Workshop on Declarative Agent Languages and Technologies (DALT'04)},
  editor = {J. Leite and A. Omicini and P. Torroni and P. Yolum},
  booktitle = {Proceedings of the Second International Workshop on Declarative Agent Languages and Technologies (DALT'04)},
  publisher = springer,
  series = lncs,
  volume = {3476},
  year = {2005}
}

@proceedings{damp10,
  title = {Proceedings of the POPL 2010 Workshop on Declarative Aspects of Multicore Programming (DAMP'10)},
  editor = {L. Petersen and E. Pontelli},
  booktitle = {Proceedings of the POPL 2010 Workshop on Declarative Aspects of Multicore Programming (DAMP'10)},
  publisher = acm,
  year = {2010}
}

@proceedings{datalog10,
  title = {Proceedings of the First International Workshop on Datalog},
  editor = {O. de Moor and G. Gottlob and T. Furche and A. Sellers},
  booktitle = {Proceedings of the First International Workshop on Datalog},
  publisher = springer,
  series = lncs,
  volume = {6702},
  year = {2011}
}

@proceedings{datalog12,
  title = {Proceedings of the Second International Workshop on Datalog},
  editor = {P. Barcel{\'o} and R. Pichler},
  booktitle = {Proceedings of the Second International Workshop on Datalog},
  publisher = springer,
  series = lncs,
  volume = {7494},
  year = {2012}
}

@proceedings{datalog19,
  title = {Proceedings of the Third International Workshop on Datalog},
  editor = {M. Alviano and A. Pieris},
  booktitle = {Proceedings of the Third International Workshop on Datalog},
  publisher = {{CEUR} Workshop Proceedings},
  volume = {2368},
  year = {2019}
}

@proceedings{date03,
  title = {Proceedings of the Sixth Conference on Design, Automation and Test in Europe (DATE'03)},
  booktitle = {Proceedings of the Sixth Conference on Design, Automation and Test in Europe (DATE'03)},
  publisher = ieee,
  year = {2003}
}

@proceedings{date06,
  title = {Proceedings of the Ninth Conference on Design, Automation and Test in Europe (DATE'06)},
  editor = {G. Gielen},
  booktitle = {Proceedings of the Ninth Conference on Design, Automation and Test in Europe (DATE'06)},
  year = {2006}
}

@proceedings{date08,
  title = {Proceedings of the Eleventh Conference on Design, Automation and Test in Europe (DATE'08)},
  editor = {D. Sciuto},
  booktitle = {Proceedings of the Eleventh Conference on Design, Automation and Test in Europe (DATE'08)},
  publisher = ieee,
  year = {2008}
}

@proceedings{date15,
  title = {Proceedings of the Eighteenth Conference on Design, Automation and Test in Europe (DATE'15)},
  editor = {W. Nebel and D. Atienza},
  booktitle = {Proceedings of the Eighteenth Conference on Design, Automation and Test in Europe (DATE'15)},
  publisher = acm,
  year = {2015}
}

@proceedings{date17,
  title = {Proceedings of the Twentieth Conference on Design, Automation and Test in Europe (DATE'17)},
  editor = {D. Atienza and G. {D}i Natale},
  booktitle = {Proceedings of the Twentieth Conference on Design, Automation and Test in Europe (DATE'17)},
  publisher = ieee,
  year = {2017}
}

@proceedings{date18,
  title = {Proceedings of the Twenty-first Conference on Design, Automation and Test in Europe (DATE'18)},
  editor = {J. Madsen and A. Coskun},
  booktitle = {Proceedings of the Twenty-first Conference on Design, Automation and Test in Europe (DATE'18)},
  publisher = ieee,
  year = {2018}
}

@proceedings{date99,
  title = {Proceedings of the Second Conference on Design, Automation and Test in Europe (DATE'99)},
  booktitle = {Proceedings of the Second Conference on Design, Automation and Test in Europe (DATE'99)},
  publisher = ieee,
  year = {1999}
}

@proceedings{ddecs11,
  title = {Proceedings of the 14th International Symposium on the Design and Diagnostics of Electronic Circuits and Systems (DDECS'11)},
  editor = {R. Kraemer and A. Pawlak and A. Steininger and M. Sch{\"o}lzel and J. Raik and H. Vierhaus},
  booktitle = {Proceedings of the 14th International Symposium on the Design and Diagnostics of Electronic Circuits and Systems (DDECS'11)},
  publisher = ieee,
  year = {2011}
}

@book{DeclarativeLP,
  title = {Declarative Logic Programming: Theory, Systems, and Applications},
  editor = {M. Kifer and Y. Liu},
  publisher = {{ACM} / Morgan {\&} Claypool},
  year = {2018}
}

@book{DLHandbook,
  title = {The Description Logic Handbook: Theory, Implementation, and Applications},
  editor = {F. Baader and D. Calvanese and D. McGuinness and D. Nardi and P. Patel-Schneider},
  booktitle = {The Description Logic Handbook: Theory, Implementation, and Applications},
  publisher = cup,
  year = {2003}
}

@proceedings{ecai00,
  title = {Proceedings of the Fourteenth European Conference on Artificial Intelligence (ECAI'00)},
  editor = {W. Horn},
  booktitle = {Proceedings of the Fourteenth European Conference on Artificial Intelligence (ECAI'00)},
  publisher = {IOS Press},
  year = {2000}
}

@proceedings{ecai02,
  title = {Proceedings of the Fifteenth Eureopean Conference on Artificial Intelligence (ECAI'02)},
  editor = {F. van Harmelen},
  booktitle = {Proceedings of the Fifteenth Eureopean Conference on Artificial Intelligence (ECAI'02)},
  publisher = {IOS Press},
  year = {2002}
}

@proceedings{ecai04,
  title = {Proceedings of the Sixteenth Eureopean Conference on Artificial Intelligence (ECAI'04)},
  editor = {R. {L{\'o}pez de M{\'a}ntaras} and L. Saitta},
  booktitle = {Proceedings of the Sixteenth Eureopean Conference on Artificial Intelligence (ECAI'04)},
  publisher = {IOS Press},
  year = {2004}
}

@proceedings{ecai06,
  title = {Proceedings of the Seventeenth European Conference on Artificial Intelligence (ECAI'06)},
  editor = {G. Brewka and S. Coradeschi and A. Perini and P. Traverso},
  booktitle = {Proceedings of the Seventeenth European Conference on Artificial Intelligence (ECAI'06)},
  publisher = {IOS Press},
  year = {2006}
}

@proceedings{ecai08,
  title = {Proceedings of the Eighteenth European Conference on Artificial Intelligence (ECAI'08)},
  editor = {M. Ghallab and C. Spyropoulos and N. Fakotakis and N. Avouris},
  booktitle = {Proceedings of the Eighteenth European Conference on Artificial Intelligence (ECAI'08)},
  publisher = {IOS Press},
  year = {2008}
}

@proceedings{ecai10,
  title = {Proceedings of the Nineteenth European Conference on Artificial Intelligence (ECAI'10)},
  editor = {H. Coelho and R. Studer and M. Wooldridge},
  booktitle = {Proceedings of the Nineteenth European Conference on Artificial Intelligence (ECAI'10)},
  publisher = {IOS Press},
  year = {2010}
}

@proceedings{ecai12,
  title = {Proceedings of the Twentieth European Conference on Artificial Intelligence (ECAI'12)},
  editor = {L. {D}e Raedt and C. Bessiere and D. Dubois and P. Doherty and P. Frasconi and F. Heintz and P. Lucas},
  booktitle = {Proceedings of the Twentieth European Conference on Artificial Intelligence (ECAI'12)},
  publisher = {IOS Press},
  year = {2012}
}

@proceedings{ecai14,
  title = {Proceedings of the Twenty-first European Conference on Artificial Intelligence (ECAI'14)},
  editor = {T. Schaub and G. Friedrich and B. {O}'\relax Sullivan},
  booktitle = {Proceedings of the Twenty-first European Conference on Artificial Intelligence (ECAI'14)},
  publisher = {IOS Press},
  year = {2014}
}

@proceedings{ecai16,
  title = {Proceedings of the Twenty-second European Conference on Artificial Intelligence (ECAI'16)},
  editor = {G. Kaminka and M. Fox and P. Bouquet and E. H{\"u}llermeier and V. Dignum and F. Dignum and F. van Harmelen},
  booktitle = {Proceedings of the Twenty-second European Conference on Artificial Intelligence (ECAI'16)},
  publisher = {IOS Press},
  year = {2016}
}

@proceedings{ecai20,
  title = {Proceedings of the Twenty-fourth European Conference on Artificial Intelligence (ECAI'20)},
  editor = {G. {D}e Giacomo and A. Catal{\'a} and B. Dilkina and M. Milano and S. Barro and A. Bugar{\'{\i}}n and J. Lang},
  booktitle = {Proceedings of the Twenty-fourth European Conference on Artificial Intelligence (ECAI'20)},
  publisher = ios,
  year = {2020}
}

@proceedings{ecai24,
  title = {Proceedings of the Twenty-seventh European Conference on Artificial Intelligence (ECAI'24)},
  editor = {U. Endriss and F. Melo and K. Bach and A. Diz and J. Moral and S. Barro and F. Heintz},
  booktitle = {Proceedings of the Twenty-seventh European Conference on Artificial Intelligence (ECAI'24)},
  publisher = ios,
  year = {2024}
}

@proceedings{ecai88,
  title = {Proceedings of the Eighth European Conference on Artificial Intelligence (ECAI'92)},
  editor = {Y. Kodratoff},
  booktitle = {Proceedings of the Eighth European Conference on Artificial Intelligence (ECAI'92)},
  publisher = pitman,
  year = {1988}
}

@proceedings{ecai92,
  title = {Proceedings of the Tenth European Conference on Artificial Intelligence (ECAI'92)},
  editor = {B. Neumann},
  booktitle = {Proceedings of the Tenth European Conference on Artificial Intelligence (ECAI'92)},
  publisher = wiley,
  year = {1992}
}

@proceedings{ecai96,
  title = {Proceedings of the Twelfth European Conference on Artificial Intelligence (ECAI'96)},
  editor = {W. Wahlster},
  booktitle = {Proceedings of the Twelfth European Conference on Artificial Intelligence (ECAI'96)},
  publisher = wiley,
  year = {1996}
}

@proceedings{eccb-posters10,
  title = {Poster Proceedings of the Ninth European Conference on Computational Biology (ECCB'10)},
  editor = {J. Vilo and Z. Yakhini},
  booktitle = {Poster Proceedings of the Ninth European Conference on Computational Biology (ECCB'10)},
  year = {2010}
}

@proceedings{ecp97,
  title = {Proceedings of the Fourth European Conference on Planning (ECP'97)},
  editor = {S. Steel and R. Alami},
  booktitle = {Proceedings of the Fourth European Conference on Planning (ECP'97)},
  publisher = springer,
  series = lncs,
  volume = {1348},
  year = {1997}
}

@proceedings{ecp99,
  title = {Proceedings of the Fifth European Conference on Planning (ECP'99)},
  editor = {S. Biundo and M. Fox},
  booktitle = {Proceedings of the Fifth European Conference on Planning (ECP'99)},
  publisher = springer,
  series = lncs,
  volume = {1809},
  year = {2000}
}

@proceedings{ecsqaru07,
  title = {Proceedings of the Ninth European Conference on Symbolic and Quantitative Approaches to Reasoning with Uncertainty (ECSQARU'07)},
  editor = {K. Mellouli},
  booktitle = {Proceedings of the Ninth European Conference on Symbolic and Quantitative Approaches to Reasoning with Uncertainty (ECSQARU'07)},
  publisher = springer,
  series = lnai,
  volume = {4724},
  year = {2007}
}

@proceedings{ecsqaru95,
  title = {Proceedings of the Third European Conference on Symbolic and Quantitative Approaches to Reasoning and Uncertainty (ECSQARU'95)},
  editor = {C. Froidevaux and J. Kohlas},
  booktitle = {Proceedings of the Third European Conference on Symbolic and Quantitative Approaches to Reasoning and Uncertainty (ECSQARU'95)},
  publisher = springer,
  series = lnai,
  volume = {946},
  year = {1995}
}

@book{EncyclopediaDB,
  title = {Encyclopedia of Database Systems},
  editor = {L. Liu and M. {\"O}zsu},
  booktitle = {Encyclopedia of Database Systems},
  publisher = springer,
  year = {2009}
}

@proceedings{epia01,
  title = {Proceedings of the Tenth Portuguese Conference on Artificial Intelligence (EPIA'01)},
  editor = {P. Brazdil and A. Jorge},
  booktitle = {Proceedings of the Tenth Portuguese Conference on Artificial Intelligence (EPIA'01)},
  publisher = springer,
  series = lncs,
  volume = {2258},
  year = {2001}
}

@proceedings{epia19,
  title = {Proceedings of the Nineteenth {EPIA} Conference on Artificial Intelligence, (EPIA'19)},
  editor = {P. Oliveira and P. Novais and L. Reis},
  booktitle = {Proceedings of the Nineteenth {EPIA} Conference on Artificial Intelligence, (EPIA'19)},
  publisher = springer,
  series = lncs,
  volume = {11805},
  year = {2019}
}

@proceedings{epia99,
  title = {Proceedings of the Ninth Portuguese Conference on Artificial Intelligence (EPIA'99)},
  editor = {P. Barahona and J. Alferes},
  booktitle = {Proceedings of the Ninth Portuguese Conference on Artificial Intelligence (EPIA'99)},
  publisher = springer,
  series = lncs,
  volume = {1695},
  year = {1999}
}

@proceedings{eswc10,
  title = {Proceedings of the Seventh Extended Semantic Web Conference (ESWC'10)},
  editor = {L. Aroyo and G. Antoniou and E. Hyv{\"o}nen and A. Teije and H. Stuckenschmidt and L. Cabral and T. Tudorache},
  booktitle = {Proceedings of the Seventh Extended Semantic Web Conference (ESWC'10)},
  publisher = springer,
  series = lncs,
  volume = {6088},
  year = {2010}
}

@proceedings{ewcg06,
  title = {Proceedings of the Twenty-second European Workshop on Computational Geometry (EWCG'06)},
  booktitle = {Proceedings of the Twenty-second European Workshop on Computational Geometry (EWCG'06)},
  year = {2006}
}

@proceedings{fisowe93a,
  title = {Proceedings of the Workshop on Executable Modal and Temporal Logics},
  editor = {M. Fisher and R. Owens},
  booktitle = {Proceedings of the Workshop on Executable Modal and Temporal Logics},
  publisher = springer,
  series = lncs,
  volume = {897},
  year = {1995}
}

@proceedings{flops08,
  title = {Proceedings of the Ninth International Symposium on Functional and Logic Programming (FLOPS'08)},
  editor = {J. Garrigue and M. Hermenegildo},
  booktitle = {Proceedings of the Ninth International Symposium on Functional and Logic Programming (FLOPS'08)},
  publisher = springer,
  series = lncs,
  volume = {4989},
  year = {2008}
}

@proceedings{fmcad00,
  title = {Proceedings of the Third International Conference on Formal Methods in Computer-Aided Design (FMCAD'00)},
  editor = {W. Hunt and S. Johnson},
  booktitle = {Proceedings of the Third International Conference on Formal Methods in Computer-Aided Design (FMCAD'00)},
  publisher = springer,
  series = lncs,
  volume = {1954},
  year = {2000}
}

@proceedings{fmcad04,
  title = {Proceedings of the Fifth International Conference on Formal Methods in Computer-Aided Design (FMCAD'04)},
  editor = {A. Hu and A. Martin},
  booktitle = {Proceedings of the Fifth International Conference on Formal Methods in Computer-Aided Design (FMCAD'04)},
  publisher = springer,
  series = lncs,
  volume = {3312},
  year = {2004}
}

@proceedings{fmcad15,
  title = {Proceedings of the Fifteenth International Conference on Formal Methods in Computer-Aided Design (FMCAD'15)},
  editor = {R. Kaivola and T. Wahl},
  booktitle = {Proceedings of the Fifteenth International Conference on Formal Methods in Computer-Aided Design (FMCAD'15)},
  publisher = ieee,
  year = {2015}
}

@proceedings{focs03,
  title = {Proceedings of the Forty-fourth Symposium on Foundations of Computer Science (FOCS'03)},
  booktitle = {Proceedings of the Forty-fourth Symposium on Foundations of Computer Science (FOCS'03)},
  publisher = ieee,
  year = {2003}
}

@proceedings{focs77,
  title = {Proceedings of the Eight-teenth Symposium on Foundations of Computer Science (FOCS'77)},
  booktitle = {Proceedings of the Eight-teenth Symposium on Foundations of Computer Science (FOCS'77)},
  publisher = ieee,
  year = {1977}
}

@proceedings{foiks08,
  title = {Proceedings of the Fifth International Symposium on Foundations of Information and Knowledge Systems (FoIKS'08)},
  editor = {S. Hartmann and G. Kern-Isberner},
  booktitle = {Proceedings of the Fifth International Symposium on Foundations of Information and Knowledge Systems (FoIKS'08)},
  publisher = springer,
  series = lncs,
  volume = {4932},
  year = {2008}
}

@proceedings{foiks20,
  title = {Proceedings of the Eleventh International Symposium on Foundations of Information and Knowledge Systems (FoIKS'20)},
  editor = {S. Hartmann and G. Kern-Isberner},
  booktitle = {Proceedings of the Fifth International Symposium on Foundations of Information and Knowledge Systems (FoIKS'20)},
  publisher = springer,
  series = lncs,
  volume = {12012},
  year = {2020}
}

@book{fpm14,
  title = {Frequent Pattern Mining},
  editor = {C. Aggarwal and J. Han},
  booktitle = {Frequent Pattern Mining},
  publisher = springer,
  year = {2014}
}

@proceedings{fqas09,
  title = {Proceedings of the Eighth International Conference on Flexible Query Answering Systems (FQAS'09)},
  editor = {T. Andreasen and R. Yager and H. Bulskov and H. Christiansen and H. Larsen},
  booktitle = {Proceedings of the Eighth International Conference on Flexible Query Answering Systems (FQAS'09)},
  publisher = springer,
  series = lncs,
  volume = {5822},
  year = {2009}
}

@proceedings{frocos96,
  title = {Proceedings of the First International Workshop on Frontiers of Combining Systems (FroCoS'96)},
  editor = {F. Baader and K. Schulz},
  publisher = kluwer,
  series = {Applied Logic Series},
  volume = {3},
  year = {1996}
}

@proceedings{fsttcs08,
  title = {IARCS Annual Conference on Foundations of Software Technology and Theoretical Computer Science (FSTTCS'08)},
  editor = {R. Hariharan and M. Mukund and V. Vinay},
  booktitle = {IARCS Annual Conference on Foundations of Software Technology and Theoretical Computer Science (FSTTCS'08)},
  publisher = {Schloss Dagstuhl--Leibniz-Zentrum fuer Informatik},
  series = {Leibniz International Proceedings in Informatics (LIPIcs)},
  volume = {2},
  year = {2008}
}

@proceedings{gb60,
  title = {Advances in Knowledge Representation, Logic Programming, and Abstract Argumentation: Essays Dedicated to {G}erhard {B}rewka on the Occasion of His 60th Birthday},
  editor = {T. Eiter and H. Strass and M. Truszczy{\'n}ski and S. Woltran},
  booktitle = {Advances in Knowledge Representation, Logic Programming, and Abstract Argumentation: Essays Dedicated to {G}erhard {B}rewka on the Occasion of His 60th Birthday},
  publisher = springer,
  series = lnai,
  volume = {9060},
  year = {2015}
}

@proceedings{gd04,
  title = {Proceedings of the Twelfth International Symposium on Graph Drawing (GD'04)},
  editor = {J. Pach},
  booktitle = {Proceedings of the Twelfth International Symposium on Graph Drawing (GD'04)},
  publisher = springer,
  series = lncs,
  volume = {3383},
  year = {2004}
}

@proceedings{gecco02,
  title = {Proceedings of the Fourth Annual Conference on Genetic and Evolutionary Computation (GECCO'02)},
  editor = {M. Kaufmann},
  booktitle = {Proceedings of the Fourth Annual Conference on Genetic and Evolutionary Computation (GECCO'02)},
  publisher = acm,
  year = {2002}
}

@proceedings{gecco09,
  title = {Proceedings of the Eleventh Annual Conference on Genetic and Evolutionary Computation (GECCO'09)},
  editor = {F. Rothlauf},
  booktitle = {Proceedings of the Eleventh Annual Conference on Genetic and Evolutionary Computation (GECCO'09)},
  publisher = acm,
  year = {2009}
}

@proceedings{gecco23,
  title = {Proceedings of the Genetic and Evolutionary Computation Conference (GECCO'23)},
  editor = {S. Silva and L. Paquete},
  booktitle = {Proceedings of the Genetic and Evolutionary Computation Conference (GECCO'23)},
  publisher = acm,
  year = {2023}
}

@proceedings{gttv11,
  title = {Proceedings of the First Workshop on Grounding and Transformation for Theories with Variables (GTTV'11)},
  editor = {P. Cabalar and D. Mitchell and D. Pearce and E. Ternovska},
  booktitle = {Proceedings of the First Workshop on Grounding and Transformation for Theories with Variables (GTTV'11)},
  year = {2011}
}

@proceedings{gttv13,
  title = {Proceedings of the Second Workshop on Grounding and Transformation for Theories with Variables (GTTV'13)},
  editor = {D. Pearce and S. Tasharrofi and E. Ternovska and C. Vidal},
  booktitle = {Proceedings of the Second Workshop on Grounding and Transformation for Theories with Variables (GTTV'13)},
  year = {2013}
}

@proceedings{gttv15,
  title = {Proceedings of the Third Workshop on Grounding, Transforming, and Modularizing Theories with Variables (GTTV'15)},
  editor = {M. Denecker and T. Janhunen},
  booktitle = {Proceedings of the Third Workshop on Grounding, Transforming, and Modularizing Theories with Variables (GTTV'15)},
  year = {2015}
}

@proceedings{gurevich70,
  title = {Fields of Logic and Computation, Essays Dedicated to Yuri Gurevich on the Occasion of His 70th Birthday},
  editor = {A. Blass and N. Dershowitz and W. Reisig},
  booktitle = {Fields of Logic and Computation, Essays Dedicated to Yuri Gurevich on the Occasion of His 70th Birthday},
  publisher = springer,
  series = lncs,
  volume = {6300},
  year = {2010}
}

@proceedings{gurevich80,
  title = {Fields of Logic and Computation {III}, Essays Dedicated to Yuri Gurevich on the Occasion of His 80th Birthday},
  editor = {A. Blass and P. Cegielski and N. Dershowitz and M. Droste and B. Finkbeiner},
  booktitle = {Fields of Logic and Computation {III}, Essays Dedicated to Yuri Gurevich on the Occasion of His 80th Birthday},
  publisher = springer,
  series = lncs,
  volume = {12180},
  year = {2020}
}

@proceedings{hvc05,
  title = {Proceedings of the First Haifa Verification Conference (HVC'05)},
  editor = {S. Ur and E. Bin and Y. Wolfsthal},
  booktitle = {Proceedings of the First Haifa Verification Conference (HVC'05)},
  publisher = springer,
  series = lncs,
  volume = {3875},
  year = {2006}
}

@proceedings{iat09,
  title = {Proceedings of the IEEE/WIC/ACM International Conference on Intelligent Agent Technology (IAT'09)},
  booktitle = {Proceedings of the IEEE/WIC/ACM International Conference on Intelligent Agent Technology (IAT'09)},
  publisher = ieee,
  year = {2009}
}

@proceedings{icaart22,
  title = {Proceedings of the Fourteenth International Conference on Agents and Artificial Intelligence (ICAART'22)},
  editor = {A. Rocha and L. Steels and H. van den Herik},
  booktitle = {Proceedings of the Fourteenth International Conference on Agents and Artificial Intelligence (ICAART'22)},
  publisher = {{SciTePress}},
  year = {2022}
}

@proceedings{icaart23,
  title = {Proceedings of the Fifteenth International Conference on Agents and Artificial Intelligence (ICAART'23)},
  editor = {A. Rocha and L. Steels and H. van den Herik},
  booktitle = {Proceedings of the Fifteenth International Conference on Agents and Artificial Intelligence (ICAART'23)},
  doi = {10.5220/0000170600003393},
  publisher = {{SciTePress}},
  year = {2023}
}

@proceedings{icaart24,
  title = {Proceedings of the Sixteenth International Conference on Agents and Artificial Intelligence (ICAART'24)},
  editor = {A. Rocha and L. Steels and H. van den Herik},
  booktitle = {Proceedings of the Sixteenth International Conference on Agents and Artificial Intelligence (ICAART'24)},
  publisher = {{SciTePress}},
  url = {https://www.scitepress.org/ProceedingsDetails.aspx?ID=7POrHKUPtlI=},
  year = {2024}
}

@proceedings{icaps03,
  title = {Proceedings of the Thirteenth International Conference on Automated Planning and Scheduling (ICAPS'03)},
  editor = {E. Giunchiglia and N. Muscettola and D. Nau},
  booktitle = {Proceedings of the Thirteenth International Conference on Automated Planning and Scheduling (ICAPS'03)},
  publisher = {{AAAI} Press},
  year = {2003}
}

@proceedings{icaps04,
  title = {Proceedings of the Fourteenth International Conference on Automated Planning and Scheduling (ICAPS'04)},
  editor = {S. Zilberstein and J. Koehler and S. Koenig},
  booktitle = {Proceedings of the Fourteenth International Conference on Automated Planning and Scheduling (ICAPS'04)},
  publisher = {{AAAI} Press},
  year = {2004}
}

@proceedings{icaps05,
  title = {Proceedings of the Fifteenth International Conference on Automated Planning and Scheduling (ICAPS'05)},
  editor = {S. Biundo and K. Myers and K. Rajan},
  booktitle = {Proceedings of the Fifteenth International Conference on Automated Planning and Scheduling (ICAPS'05)},
  publisher = {{AAAI} Press},
  year = {2005}
}

@proceedings{icaps07,
  title = {Proceedings of the Seventeenth International Conference on Automated Planning and Scheduling (ICAPS'07)},
  editor = {M. Boddy and M. Fox and S. Thi{\'e}baux},
  booktitle = {Proceedings of the Seventeenth International Conference on Automated Planning and Scheduling (ICAPS'07)},
  publisher = {{AAAI} Press},
  year = {2007}
}

@proceedings{icaps08,
  title = {Proceedings of the Eighteenth International Conference on Automated Planning and Scheduling (ICAPS'08)},
  editor = {J. Rintanen and B. Nebel and J. Beck and E. Hansen},
  booktitle = {Proceedings of the Eighteenth International Conference on Automated Planning and Scheduling (ICAPS'08)},
  publisher = {{AAAI} Press},
  year = {2008}
}

@proceedings{icaps09,
  title = {Proceedings of the Nineteenth International Conference on Automated Planning and Scheduling (ICAPS'09)},
  editor = {A. Gerevini and A. Howe and A. Cesta and I. Refanidis},
  booktitle = {Proceedings of the Nineteenth International Conference on Automated Planning and Scheduling (ICAPS'09)},
  publisher = {{AAAI} Press},
  year = {2009}
}

@proceedings{icaps10,
  title = {Proceedings of the Twentieth International Conference on Automated Planning and Scheduling (ICAPS'10)},
  editor = {R. Brafman and H. Geffner and J. Hoffmann and H. Kautz},
  booktitle = {Proceedings of the Twentieth International Conference on Automated Planning and Scheduling (ICAPS'10)},
  publisher = {{AAAI} Press},
  year = {2010}
}

@proceedings{icaps11,
  title = {Proceedings of the Twenty-first International Conference on Automated Planning and Scheduling (ICAPS'11)},
  editor = {F. Bacchus and C. Domshlak and S. Edelkamp and M. Helmert},
  booktitle = {Proceedings of the Twenty-first International Conference on Automated Planning and Scheduling (ICAPS'11)},
  publisher = {{AAAI} Press},
  year = {2011}
}

@proceedings{icaps12,
  title = {Proceedings of the Twenty-second International Conference on Automated Planning and Scheduling (ICAPS'12)},
  editor = {L. McCluskey and B. Williams and J. Silva and B. Bonet},
  booktitle = {Proceedings of the Twenty-second International Conference on Automated Planning and Scheduling (ICAPS'12)},
  publisher = {{AAAI} Press},
  year = {2012}
}

@proceedings{icaps14,
  title = {Proceedings of the Twenty-fourth International Conference on Automated Planning and Scheduling (ICAPS'14)},
  editor = {S. Chien and M. Do and A. Fern and W. Ruml},
  booktitle = {Proceedings of the Twenty-fourth International Conference on Automated Planning and Scheduling (ICAPS'14)},
  publisher = {{AAAI} Press},
  year = {2014}
}

@proceedings{icaps15,
  title = {Proceedings of the Twenty-fifth International Conference on Automated Planning and Scheduling (ICAPS'15)},
  editor = {R. Brafman and C. Domshlak and P. Haslum and S. Zilberstein},
  booktitle = {Proceedings of the Twenty-fifth International Conference on Automated Planning and Scheduling (ICAPS'15)},
  publisher = {{AAAI} Press},
  year = {2015}
}

@proceedings{icaps16,
  title = {Proceedings of the Twenty-sixth International Conference on Automated Planning and Scheduling (ICAPS'16)},
  editor = {A. Coles and A. Coles and S. Edelkamp and D. Magazzeni and S. Sanner},
  booktitle = {Proceedings of the Twenty-sixth International Conference on Automated Planning and Scheduling (ICAPS'16)},
  publisher = {{AAAI} Press},
  year = {2016}
}

@proceedings{icaps17,
  title = {Proceedings of the Twenty-seventh International Conference on Automated Planning and Scheduling (ICAPS'17)},
  editor = {L. Barbulescu and J. Frank and Mausam and S. Smith},
  booktitle = {Proceedings of the Twenty-seventh International Conference on Automated Planning and Scheduling (ICAPS'17)},
  publisher = {{AAAI} Press},
  year = {2017}
}

@proceedings{icaps18,
  title = {Proceedings of the Twenty-eighth International Conference on Automated Planning and Scheduling (ICAPS'18)},
  editor = {M. de Weerdt and S. Koenig and G. R{\"o}ger and M. Spaan},
  booktitle = {Proceedings of the Twenty-eighth International Conference on Automated Planning and Scheduling (ICAPS'18)},
  publisher = {{AAAI} Press},
  year = {2018}
}

@proceedings{icaps19,
  title = {Proceedings of the Twenty-ninth International Conference on Automated Planning and Scheduling (ICAPS'19)},
  editor = {J. Benton and N. Lipovetzky and E. Onaindia and D. Smith and S. Srivastava},
  booktitle = {Proceedings of the Twenty-ninth International Conference on Automated Planning and Scheduling (ICAPS'19)},
  publisher = {{AAAI} Press},
  year = {2019}
}

@proceedings{icaps20,
  title = {Proceedings of the Thirtieth International Conference on Automated Planning and Scheduling (ICAPS'20)},
  editor = {J. Beck and O. Buffet and J. Hoffmann and E. Karpas and S. Sohrabi},
  booktitle = {Proceedings of the Thirtieth International Conference on Automated Planning and Scheduling (ICAPS'20)},
  publisher = {{AAAI} Press},
  year = {2020}
}

@proceedings{icaps21,
  title = {Proceedings of the Thirty-first International Conference on Automated Planning and Scheduling (ICAPS'21)},
  editor = {S. Biundo and M. Do and R. Goldman and M. Katz and Q. Yang and H. {Hankui Zhuo}},
  booktitle = {Proceedings of the Thirty-First International Conference on Automated Planning and Scheduling (ICAPS'21)},
  publisher = {{AAAI} Press},
  year = {2021}
}

@proceedings{icaps22,
  title = {Proceedings of the Thirty-second International Conference on Automated Planning and Scheduling (ICAPS'22)},
  editor = {A. Kumar and S. Thi{\'{e}}baux and P. Varakantham and W. Yeoh},
  booktitle = {Proceedings of the Thirty-second International Conference on Automated Planning and Scheduling (ICAPS'22)},
  publisher = {{AAAI} Press},
  year = {2022}
}

<<<<<<< HEAD
@proceedings{icaps23,
  title = {Proceedings of the Thirty-third International Conference on Automated Planning and Scheduling (ICAPS'23)},
  editor = {S. Koenig and R. Stern and M. Vallati},
  booktitle = {Proceedings of the Thirty-third International Conference on Automated Planning and Scheduling (ICAPS'23)},
  publisher = {{AAAI} Press},
  year = {2023}
=======
@proceedings{icaps24,
  title = {Proceedings of the Thirty-fourth International Conference on Automated Planning and Scheduling (ICAPS'24)},
  editor = {S. Bernardini and C. Muise},
  booltitle = {Proceedings of the Thirty-fourth International Conference on Automated Planning and Scheduling (ICAPS'24)},
  publisher = {{AAAI} Press},
  year = {2024}
>>>>>>> eeb7fdb6
}

@proceedings{iccad02,
  title = {Proceedings of the International Conference on Computer-Aided Design (ICCAD'02)},
  editor = {L. Pileggi and A. Kuehlmann},
  booktitle = {Proceedings of the International Conference on Computer-Aided Design (ICCAD'02)},
  publisher = acm,
  year = {2002}
}

@proceedings{icdcs06,
  title = {Proceedings of the Twenty-sixth IEEE International Conference on Distributed Computing Systems (ICDCS'06)},
  booktitle = {Proceedings of the Twenty-sixth IEEE International Conference on Distributed Computing Systems (ICDCS'06)},
  publisher = ieee,
  year = {2006}
}

@proceedings{iced03,
  title = {Proceedings of the Fourteenth International Conference on Engineering Design (ICED'03)},
  editor = {A. Folkeson and K. Gralen and M. Norell and U. Sellgren},
  booktitle = {Proceedings of the Fourteenth International Conference on Engineering Design (ICED'03)},
  publisher = {Design Society (DS)},
  year = {2003}
}

@proceedings{iclp-lipics10,
  title = {Technical Communications of the Twenty-sixth International Conference on Logic Programming (ICLP'10)},
  editor = {M. Hermenegildo and T. Schaub},
  booktitle = {Technical Communications of the Twenty-sixth International Conference on Logic Programming (ICLP'10)},
  publisher = {Leibniz International Proceedings in Informatics (LIPIcs)},
  volume = {7},
  year = {2010}
}

@proceedings{iclp-lipics11,
  title = {Technical Communications of the Twenty-seventh International Conference on Logic Programming (ICLP'11)},
  editor = {J. Gallagher and M. Gelfond},
  booktitle = {Technical Communications of the Twenty-seventh International Conference on Logic Programming (ICLP'11)},
  publisher = {Leibniz International Proceedings in Informatics (LIPIcs)},
  volume = {11},
  year = {2011}
}

@proceedings{iclp-lipics12,
  title = {Technical Communications of the Twenty-eighth International Conference on Logic Programming (ICLP'12)},
  editor = {A. Dovier and V. {Santos Costa}},
  booktitle = {Technical Communications of the Twenty-eighth International Conference on Logic Programming (ICLP'12)},
  publisher = {Leibniz International Proceedings in Informatics (LIPIcs)},
  volume = {17},
  year = {2012}
}

@proceedings{iclp-lipics16,
  title = {Technical Communications of the Thirty-second International Conference on Logic Programming (ICLP'16)},
  editor = {M. Carro and A. King},
  booktitle = {Technical Communications of the Thirty-second International Conference on Logic Programming (ICLP'16)},
  publisher = {Schloss Dagstuhl--Leibniz-Zentrum fuer Informatik},
  series = {Open Access Series in Informatics (OASIcs)},
  volume = {52},
  year = {2016}
}

@proceedings{iclp-tc13,
  title = {Technical Communications of the Twenty-ninth International Conference on Logic Programming (ICLP'13)},
  editor = {E. Lamma and T. Swift},
  booktitle = {Technical Communications of the Twenty-ninth International Conference on Logic Programming (ICLP'13)},
  series = {Theory and Practice of Logic Programming, Online Supplement},
  volume = {13(4-5)},
  year = {2013}
}

@proceedings{iclp-tc14,
  title = {Technical Communications of the Thirtieth International Conference on Logic Programming (ICLP'14)},
  editor = {M. Leuschel and T. Schrijvers},
  booktitle = {Technical Communications of the Thirtieth International Conference on Logic Programming (ICLP'14)},
  series = {Theory and Practice of Logic Programming, Online Supplement},
  volume = {14(4-5)},
  year = {2014}
}

@proceedings{iclp-tc16,
  title = {Technical Communications of the Thirty-second International Conference on Logic Programming (ICLP'16)},
  editor = {M. Leuschel and T. Schrijvers},
  booktitle = {Technical Communications of the Thirty-second International Conference on Logic Programming (ICLP'16)},
  publisher = cup,
  series = {Theory and Practice of Logic Programming, Online Supplement},
  volume = {19},
  year = {2016}
}

@proceedings{iclp-tc19,
  title = {Technical Communications of the Thirty-fifth International Conference on Logic Programming (ICLP'19)},
  editor = {B. Bogaerts and E. Erdem and P. Fodor and A. Formisano and G. Ianni and D. Inclezan and G. Vidal and A. Villanueva and M. {D}e Vos and F. Yang},
  booktitle = {Technical Communications of the Thirty-fifth International Conference on Logic Programming (ICLP'19)},
  publisher = cup,
  series = {Theory and Practice of Logic Programming, Online Supplement},
  volume = {19},
  year = {2019}
}

@proceedings{iclp-tc20,
  title = {Technical Communications of the Thirty-sixth International Conference on Logic Programming (ICLP'20)},
  editor = {F. Ricca and A. Russo and S. Greco and N. Leone and A. Artikis and G. Friedrich and P. Fodor and A. Kimmig and F. Lisi and M. Maratea and A. Mileo and F. Riguzzi},
  booktitle = {Technical Communications of the Thirty-sixth International Conference on Logic Programming (ICLP'20)},
  doi = {10.4204/EPTCS.325},
  series = {{EPTCS}},
  volume = {325},
  year = {2020}
}

@proceedings{iclp-tc21,
  title = {Technical Communications of the Thirty-seventh International Conference on Logic Programming (ICLP'21)},
  editor = {A. Formisano and Y. Liu and B. Bogaerts and A. Brik and V. Dahl and C. Dodaro and P. Fodor and G. Pozzato and J. Vennekens and N. Zhou},
  booktitle = {Technical Communications of the Thirty-seventh International Conference on Logic Programming (ICLP'21)},
  doi = {10.4204/EPTCS.345},
  series = {{EPTCS}},
  volume = {345},
  year = {2021}
}

@proceedings{iclp-tc22,
  title = {Technical Communications of the Thirty-eighth International Conference on Logic Programming (ICLP'22)},
  editor = {Y. Lierler and J. Morales and C. Dodaro and V. Dahl and M. Gebser and K. Tekle},
  booktitle = {Technical Communications of the Thirty-eighth International Conference on Logic Programming (ICLP'22)},
  doi = {10.4204/EPTCS.364},
  series = {{EPTCS}},
  volume = {364},
  year = {2022}
}

@proceedings{iclp-tc23,
  title = {Technical Communications of the Thirty-nineth International Conference on Logic Programming (ICLP'23)},
  editor = {E. Pontelli and S. Costantini and C. Dodaro and S. {Alice Gaggl} and R. Calegari and A. d'\relax {Avila Garcez} and F. Fabiano and A. Mileo and A. Russo and F. Toni},
  doi = {https://doi.org/10.4204/EPTCS.385},
  publisher = {Open Publishing Association},
  volume = {385},
  year = {2023}
}

@proceedings{iclp-tc24,
  title = {Technical Communications of the Fortieth International Conference on Logic Programming (ICLP'24)},
  editor = {P. Cabalar and T. Swift},
  booktitle = {Technical Communications of the Fortieth International Conference on Logic Programming (ICLP'24)},
  optdoi = {10.4204/EPTCS.325},
  optvolume = {},
  series = {{EPTCS}},
  year = {2024}
}

@proceedings{iclp-ws23,
  title = {Proceedings of the International Conference on Logic Programming Workshops},
  editor = {J. Arias and S. Batsakis and W. Faber and G. Gupta and F. Pacenza and E. Papadakis and L. Robaldo and K. R{\"{u}}ckschlo{\ss} and E. Salazar and Z. Saribatur and I. Tachmazidis and F. Weitk{\"{a}}mper and A. Wyner},
  booktitle = {Proceedings of the International Conference on Logic Programming Workshops},
  publisher = {CEUR-WS.org},
  series = {{CEUR} Workshop Proceedings},
  url = {https://ceur-ws.org/Vol-3437},
  volume = {3437},
  year = {2023}
}

@proceedings{iclp01,
  title = {Proceedings of the Seventeenth International Conference on Logic Programming (ICLP'01)},
  editor = {P. Codognet},
  booktitle = {Proceedings of the Seventeenth International Conference on Logic Programming (ICLP'01)},
  publisher = springer,
  series = lncs,
  volume = {2237},
  year = {2001}
}

@proceedings{iclp02,
  title = {Proceedings of the Eighteenth International Conference on Logic Programming (ICLP'02)},
  editor = {P. Stuckey},
  booktitle = {Proceedings of the Eighteenth International Conference on Logic Programming (ICLP'02)},
  publisher = springer,
  series = lncs,
  volume = {2401},
  year = {2002}
}

@proceedings{iclp03,
  title = {Proceedings of the Nineteenth International Conference on Logic Programming (ICLP'03)},
  editor = {C. Palamidessi},
  booktitle = {Proceedings of the Nineteenth International Conference on Logic Programming (ICLP'03)},
  publisher = springer,
  series = lncs,
  volume = {2916},
  year = {2003}
}

@proceedings{iclp04,
  title = {Proceedings of the Twentieth International Conference on Logic Programming (ICLP'04)},
  editor = {B. Demoen and V. Lifschitz},
  booktitle = {Proceedings of the Twentieth International Conference on Logic Programming (ICLP'04)},
  publisher = springer,
  series = lncs,
  volume = {3132},
  year = {2004}
}

@proceedings{iclp05,
  title = {Proceedings of the Twenty-first International Conference on Logic Programming (ICLP'05)},
  editor = {M. Gabbrielli and G. Gupta},
  booktitle = {Proceedings of the Twenty-first International Conference on Logic Programming (ICLP'05)},
  publisher = springer,
  series = lncs,
  volume = {3668},
  year = {2005}
}

@proceedings{iclp06,
  title = {Proceedings of the Twenty-second International Conference on Logic Programming (ICLP'06)},
  editor = {S. Etalle and M. Truszczy{\'n}ski},
  booktitle = {Proceedings of the Twenty-second International Conference on Logic Programming (ICLP'06)},
  publisher = springer,
  series = lncs,
  volume = {4079},
  year = {2006}
}

@proceedings{iclp07,
  title = {Proceedings of the Twenty-third International Conference on Logic Programming (ICLP'07)},
  editor = {V. Dahl and I. Niemel{\"a}},
  booktitle = {Proceedings of the Twenty-third International Conference on Logic Programming (ICLP'07)},
  publisher = springer,
  series = lncs,
  volume = {4670},
  year = {2007}
}

@proceedings{iclp08,
  title = {Proceedings of the Twenty-fourth International Conference on Logic Programming (ICLP'08)},
  editor = {M. {Garcia de la Banda} and E. Pontelli},
  booktitle = {Proceedings of the Twenty-fourth International Conference on Logic Programming (ICLP'08)},
  publisher = springer,
  series = lncs,
  volume = {5366},
  year = {2008}
}

@proceedings{iclp09,
  title = {Proceedings of the Twenty-fifth International Conference on Logic Programming (ICLP'09)},
  editor = {P. Hill and D. Warren},
  booktitle = {Proceedings of the Twenty-fifth International Conference on Logic Programming (ICLP'09)},
  publisher = springer,
  series = lncs,
  volume = {5649},
  year = {2009}
}

@proceedings{iclp86,
  title = {Proceedings of the Third International Conference on Logic Programming (ICLP'86)},
  editor = {E. Shapiro},
  booktitle = {Proceedings of the Third International Conference on Logic Programming (ICLP'86)},
  publisher = springer,
  series = lncs,
  volume = {225},
  year = {1986}
}

@proceedings{iclp88,
  title = {Proceedings of the Fifth International Conference on Logic Programming (ICLP'88)},
  editor = {R. Kowalski and K. Bowen},
  booktitle = {Proceedings of the Fifth International Conference on Logic Programming (ICLP'88)},
  publisher = {{MIT} Press},
  year = {1988}
}

@proceedings{iclp89,
  title = {Proceedings of the Sixth International Conference on Logic Programming (ICLP'89)},
  editor = {G. Levi and M. Martelli},
  booktitle = {Proceedings of the Sixth International Conference on Logic Programming (ICLP'89)},
  publisher = {{MIT} Press},
  year = {1989}
}

@proceedings{iclp90,
  title = {Proceedings of the Seventh International Conference on Logic Programming (ICLP'90)},
  editor = {D. Warren and P. Szeredi},
  booktitle = {Proceedings of the Seventh International Conference on Logic Programming (ICLP'90)},
  publisher = {{MIT} Press},
  year = {1990}
}

@proceedings{iclp93,
  title = {Proceedings of the Tenth International Conference on Logic Programming (ICLP'90)},
  editor = {D. Warren},
  booktitle = {Proceedings of the Tenth International Conference on Logic Programming (ICLP'90)},
  publisher = {{MIT} Press},
  year = {1993}
}

@proceedings{icra11,
  title = {Proceedings of the IEEE International Conference on Robotics and Automation (ICRA'11)},
  booktitle = {Proceedings of the IEEE International Conference on Robotics and Automation (ICRA'11)},
  publisher = ieee,
  year = {2011}
}

@proceedings{icra13,
  title = {Proceedings of the IEEE International Conference on Robotics and Automation (ICRA'13)},
  booktitle = {Proceedings of the IEEE International Conference on Robotics and Automation (ICRA'13)},
  publisher = ieee,
  year = {2013}
}

@proceedings{icra14,
  title = {Proceedings of the IEEE International Conference on Robotics and Automation (ICRA'14)},
  booktitle = {Proceedings of the IEEE International Conference on Robotics and Automation (ICRA'14)},
  publisher = ieee,
  year = {2014}
}

@proceedings{icra86,
  title = {Proceedings of the IEEE International Conference on Robotics and Automation (ICRA'86)},
  booktitle = {Proceedings of the IEEE International Conference on Robotics and Automation (ICRA'86)},
  publisher = ieee,
  year = {1986}
}

@proceedings{ictai05,
  title = {Proceedings of the Seventeenth IEEE International Conference on Tools with Artificial Intelligence (ICTAI'05)},
  booktitle = {Proceedings of the Seventeenth IEEE International Conference on Tools with Artificial Intelligence (ICTAI'05)},
  publisher = ieee,
  year = {2005}
}

@proceedings{ictai08,
  title = {Proceedings of the Twentieth IEEE International Conference on Tools with Artificial Intelligence (ICTAI'08)},
  booktitle = {Proceedings of the Twentieth IEEE International Conference on Tools with Artificial Intelligence (ICTAI'08)},
  publisher = ieee,
  year = {2008}
}

@proceedings{ictai09,
  title = {Proceedings of the Twenty-first IEEE International Conference on Tools with Artificial Intelligence (ICTAI'09)},
  booktitle = {Proceedings of the Twenty-first IEEE International Conference on Tools with Artificial Intelligence (ICTAI'09)},
  publisher = ieee,
  year = {2009}
}

@proceedings{ictai10,
  title = {Proceedings of the Twenty-second IEEE International Conference on Tools with Artificial Intelligence (ICTAI'10)},
  editor = {E. Gr{\'e}goire},
  booktitle = {Proceedings of the Twenty-second IEEE International Conference on Tools with Artificial Intelligence (ICTAI'10)},
  publisher = ieee,
  year = {2010}
}

@proceedings{ictai12,
  title = {Proceedings of the Twenty-fourth IEEE International Conference on Tools with Artificial Intelligence (ICTAI'12)},
  booktitle = {Proceedings of the Twenty-fourth IEEE International Conference on Tools with Artificial Intelligence (ICTAI'12)},
  publisher = ieee,
  year = {2012}
}

@proceedings{ictai13,
  title = {Proceedings of the Twenty-fifth IEEE International Conference on Tools with Artificial Intelligence (ICTAI'13)},
  editor = {A. Brodsky},
  booktitle = {Proceedings of the Twenty-fifth IEEE International Conference on Tools with Artificial Intelligence (ICTAI'13)},
  publisher = ieee,
  year = {2013}
}

@proceedings{ictai14,
  title = {Proceedings of the Twenty-sixth IEEE International Conference on Tools with Artificial Intelligence (ICTAI'14)},
  booktitle = {Proceedings of the Twenty-sixth IEEE International Conference on Tools with Artificial Intelligence (ICTAI'14)},
  publisher = ieee,
  year = {2014}
}

@proceedings{ictai20,
  title = {Proceedings of the Thirty-second IEEE International Conference on Tools with Artificial Intelligence (ICTAI'20)},
  booktitle = {Proceedings of the Thirty-second IEEE International Conference on Tools with Artificial Intelligence (ICTAI'20)},
  publisher = ieee,
  year = {2020}
}

@proceedings{ictl94,
  title = {Proceedings of the First International Conference on Temporal Logic (ICTL'94)},
  editor = {D. Gabbay and H. Ohlbach},
  booktitle = {Proceedings of the First International Conference on Temporal Logic (ICTL'94)},
  publisher = springer,
  series = lncs,
  volume = {827},
  year = {1994}
}

@proceedings{ieaaie13,
  title = {Proceedings of the 26th International Conference on Industrial, Engineering and Other Applications of Applied Intelligent Systems (IEA/AIE'13)},
  editor = {M. Ali and T. Bosse and K. Hindriks and M. Hoogendoorn and C. Jonker and J. Treur},
  booktitle = {Proceedings of the 26th International Conference on Industrial, Engineering and Other Applications of Applied Intelligent Systems (IEA/AIE'13)},
  publisher = springer,
  series = lncs,
  volume = {7906},
  year = {2013}
}

@proceedings{ijcai01,
  title = {Proceedings of the Seventeenth International Joint Conference on Artificial Intelligence (IJCAI'01)},
  editor = {B. Nebel},
  booktitle = {Proceedings of the Seventeenth International Joint Conference on Artificial Intelligence (IJCAI'01)},
  publisher = m-k,
  year = {2001}
}

@proceedings{ijcai03,
  title = {Proceedings of the Eighteenth International Joint Conference on Artificial Intelligence (IJCAI'03)},
  editor = {G. Gottlob and T. Walsh},
  booktitle = {Proceedings of the Eighteenth International Joint Conference on Artificial Intelligence (IJCAI'03)},
  publisher = m-k,
  year = {2003}
}

@proceedings{ijcai05,
  title = {Proceedings of the Nineteenth International Joint Conference on Artificial Intelligence (IJCAI'05)},
  editor = {L. Kaelbling and A. Saffiotti},
  booktitle = {Proceedings of the Nineteenth International Joint Conference on Artificial Intelligence (IJCAI'05)},
  publisher = {Professional Book Center},
  year = {2005}
}

@proceedings{ijcai07,
  title = {Proceedings of the Twentieth International Joint Conference on Artificial Intelligence (IJCAI'07)},
  editor = {M. Veloso},
  booktitle = {Proceedings of the Twentieth International Joint Conference on Artificial Intelligence (IJCAI'07)},
  publisher = aaaimit,
  year = {2007}
}

@proceedings{ijcai09,
  title = {Proceedings of the Twenty-first International Joint Conference on Artificial Intelligence (IJCAI'09)},
  editor = {C. Boutilier},
  booktitle = {Proceedings of the Twenty-first International Joint Conference on Artificial Intelligence (IJCAI'09)},
  publisher = aaaimit,
  year = {2009}
}

@proceedings{ijcai11,
  title = {Proceedings of the Twenty-second International Joint Conference on Artificial Intelligence (IJCAI'11)},
  editor = {T. Walsh},
  booktitle = {Proceedings of the Twenty-second International Joint Conference on Artificial Intelligence (IJCAI'11)},
  publisher = {IJCAI/AAAI Press},
  year = {2011}
}

@proceedings{ijcai13,
  title = {Proceedings of the Twenty-third International Joint Conference on Artificial Intelligence (IJCAI'13)},
  editor = {F. Rossi},
  booktitle = {Proceedings of the Twenty-third International Joint Conference on Artificial Intelligence (IJCAI'13)},
  publisher = {IJCAI/AAAI Press},
  year = {2013}
}

@proceedings{ijcai15,
  title = {Proceedings of the Twenty-fourth International Joint Conference on Artificial Intelligence (IJCAI'15)},
  editor = {Q. Yang and M. Wooldridge},
  booktitle = {Proceedings of the Twenty-fourth International Joint Conference on Artificial Intelligence (IJCAI'15)},
  publisher = {{AAAI} Press},
  url = {http://ijcai.org/proceedings/2015},
  year = {2015}
}

@proceedings{ijcai16,
  title = {Proceedings of the Twenty-fifth International Joint Conference on Artificial Intelligence (IJCAI'16)},
  editor = {S. Kambhampati},
  booktitle = {Proceedings of the Twenty-fifth International Joint Conference on Artificial Intelligence (IJCAI'16)},
  publisher = {IJCAI/AAAI Press},
  year = {2016}
}

@proceedings{ijcai17,
  title = {Proceedings of the Twenty-sixth International Joint Conference on Artificial Intelligence (IJCAI'17)},
  editor = {C. Sierra},
  booktitle = {Proceedings of the Twenty-sixth International Joint Conference on Artificial Intelligence (IJCAI'17)},
  publisher = {IJCAI/AAAI Press},
  year = {2017}
}

@proceedings{ijcai18,
  title = {Proceedings of the Twenty-seventh International Joint Conference on Artificial Intelligence (IJCAI'18)},
  editor = {J. Lang},
  booktitle = {Proceedings of the Twenty-seventh International Joint Conference on Artificial Intelligence (IJCAI'18)},
  publisher = {ijcai.org},
  year = {2018}
}

@proceedings{ijcai19,
  title = {Proceedings of the Twenty-eighth International Joint Conference on Artificial Intelligence (IJCAI'19)},
  editor = {S. Kraus},
  booktitle = {Proceedings of the Twenty-eighth International Joint Conference on Artificial Intelligence (IJCAI'19)},
  publisher = {ijcai.org},
  year = {2019}
}

@proceedings{ijcai20,
  title = {Proceedings of the Twenty-ninth International Joint Conference on Artificial Intelligence (IJCAI'20)},
  editor = {C. Bessiere},
  booktitle = {Proceedings of the Twenty-ninth International Joint Conference on Artificial Intelligence (IJCAI'20)},
  publisher = {ijcai.org},
  year = {2020}
}

@proceedings{ijcai21,
  title = {Proceedings of the Thirtieth International Joint Conference on Artificial Intelligence (IJCAI'21)},
  editor = {Z. Zhou},
  booktitle = {Proceedings of the Thirtieth International Joint Conference on Artificial Intelligence (IJCAI'21)},
  publisher = {ijcai.org},
  year = {2021}
}

@proceedings{ijcai22,
  title = {Proceedings of the Thirty-first International Joint Conference on Artificial Intelligence (IJCAI'22)},
  editor = {L. {D}e Raedt},
  booktitle = {Proceedings of the Thirty-first International Joint Conference on Artificial Intelligence (IJCAI'22)},
  publisher = {ijcai.org},
  year = {2022}
}

@proceedings{ijcai69,
  title = {Proceedings of the First International Joint Conference on Artificial Intelligence (IJCAI'69)},
  editor = {D. Walker and L. Norton},
  booktitle = {Proceedings of the First International Joint Conference on Artificial Intelligence (IJCAI'69)},
  publisher = {William Kaufmann},
  year = {1969}
}

@proceedings{ijcai75,
  title = {Proceedings of the Fourth International Joint Conference on Artificial Intelligence},
  booktitle = {Proceedings of the Fourth International Joint Conference on Artificial Intelligence},
  publisher = m-k,
  year = {1975}
}

@proceedings{ijcai89,
  title = {Proceedings of the Eleventh International Joint Conference on Artificial Intelligence (IJCAI'89)},
  editor = {N. Sridharan},
  booktitle = {Proceedings of the Eleventh International Joint Conference on Artificial Intelligence (IJCAI'89)},
  publisher = m-k,
  year = {1989}
}

@proceedings{ijcai91,
  title = {Proceedings of the Twelfth International Joint Conference on Artificial Intelligence (IJCAI'91)},
  editor = {J. Mylopoulos and R. Reiter},
  booktitle = {Proceedings of the Twelfth International Joint Conference on Artificial Intelligence (IJCAI'91)},
  publisher = m-k,
  year = {1991}
}

@proceedings{ijcai95,
  title = {Proceedings of the Fourteenth International Joint Conference on Artificial Intelligence (IJCAI'95)},
  editor = {C. Mellish},
  booktitle = {Proceedings of the Fourteenth International Joint Conference on Artificial Intelligence (IJCAI'95)},
  publisher = m-k,
  year = {1995}
}

@proceedings{ijcai97,
  title = {Proceedings of the Fifteenth International Joint Conference on Artificial Intelligence (IJCAI'97)},
  booktitle = {Proceedings of the Fifteenth International Joint Conference on Artificial Intelligence (IJCAI'97)},
  publisher = m-k,
  year = {1997}
}

@proceedings{ijcai99,
  title = {Proceedings of the Sixteenth International Joint Conference on Artificial Intelligence (IJCAI'99)},
  editor = {T. Dean},
  booktitle = {Proceedings of the Sixteenth International Joint Conference on Artificial Intelligence (IJCAI'99)},
  publisher = m-k,
  year = {1999}
}

@proceedings{ijcar10,
  title = {Proceedings of the Fifth International Joint Conference on Automated Reasoning (IJCAR'10)},
  editor = {J. Giesl and R. H{\"a}hnle},
  booktitle = {Proceedings of the Fifth International Joint Conference on Automated Reasoning (IJCAR'10)},
  publisher = springer,
  series = lncs,
  volume = {6173},
  year = {2010}
}

@proceedings{ilp01,
  title = {Proceedings of the Eleventh International Conference on Inductive Logic Programming (ILP'01)},
  editor = {C. Rouveirol and M. Sebag},
  booktitle = {Proceedings of the Eleventh International Conference on Inductive Logic Programming (ILP'01)},
  publisher = springer,
  series = lncs,
  volume = {2157},
  year = {2001}
}

@proceedings{inap11,
  title = {Proceedings of the Nineteenth International Conference on Applications of Declarative Programming and Knowledge Management (INAP'11)},
  editor = {S. Abreu and J. Oetsch and J. P{\"u}hrer and D. Seipel and H. Tompits and M. Umeda and A. Wolf},
  booktitle = {Proceedings of the Nineteenth International Conference on Applications of Declarative Programming and Knowledge Management (INAP'11)},
  number = {INFSYS RR-1843-11-06},
  series = {Institute for Information Systems, Technische Universit{\"a}t Wien, Technical Report Series},
  year = {2011}
}

@proceedings{inapwlp11,
  title = {Proceedings of the Nineteenth International Conference on Applications of Declarative Programming and Knowledge Management (INAP'11) and the Twenty-fifth Workshop on Logic Programming (WLP'11)},
  editor = {H. Tompits and S. Abreu and J. Oetsch and J. P{\"u}hrer and D. Seipel and M. Umeda and A. Wolf},
  booktitle = {Proceedings of the Nineteenth International Conference on Applications of Declarative Programming and Knowledge Management (INAP'11) and the Twenty-fifth Workshop on Logic Programming (WLP'11)},
  publisher = springer,
  series = lncs,
  volume = {7773},
  year = {2013}
}

@proceedings{incotol05,
  title = {Inconsistency Tolerance},
  editor = {L. Bertossi and A. Hunter and T. Schaub},
  booktitle = {Inconsistency Tolerance},
  publisher = springer,
  series = lncs,
  volume = {3300},
  year = {2005}
}

@proceedings{ipc14,
  title = {Proceedings of the Eighth International Planning Competition (IPC'14)},
  editor = {M. Vallati and L. Chrpa and T. McCluskey},
  booktitle = {Proceedings of the Eighth International Planning Competition (IPC'14)},
  publisher = {University of Huddersfield},
  url = {https://helios.hud.ac.uk/scommv/IPC-14/repository/booklet2014.pdf},
  year = {2014}
}

@proceedings{ips-rcra21,
  title = {Proceedings of the Ninth Italian Workshop on Planning and Scheduling (IPS'21) and the Twenty-eighth International Workshop on Experimental Evaluation of Algorithms for Solving Problems with Combinatorial Explosion (RCRA'21)},
  editor = {R. {D}e Benedictis and M. Maratea and A. Micheli and E. Scala and I. Serina and M. Vallati and A. Umbrico},
  booktitle = {Proceedings of the Ninth Italian Workshop on Planning and Scheduling (IPS'21) and the Twenty-eighth International Workshop on Experimental Evaluation of Algorithms for Solving Problems with Combinatorial Explosion (RCRA'21)},
  publisher = {CEUR-WS.org},
  series = {CEUR Workshop Proceedings},
  volume = {3065},
  year = {2022}
}

@proceedings{iski94,
  title = {Proceedings of the Third Workshop on Information Systems and Artificial Intelligence (IS/KI'94)},
  editor = {K. von Luck and H. Marburger},
  booktitle = {Proceedings of the Third Workshop on Information Systems and Artificial Intelligence (IS/KI'94)},
  publisher = springer,
  series = lncs,
  volume = {777},
  year = {1994}
}

@proceedings{ismb04,
  title = {Proceedings of the Twelfth International Conference on Intelligent Systems for Molecular Biology/Third European Conference on Computational Biology (ISMB'04/ECCB'04)},
  booktitle = {Proceedings of the Twelfth International Conference on Intelligent Systems for Molecular Biology/Third European Conference on Computational Biology (ISMB'04/ECCB'04)},
  publisher = {Oxford University Press},
  year = {2004}
}

@proceedings{isvlsi05,
  title = {Proceedings of the IEEE Computer Society Annual Symposium on VLSI (ISVLSI'05)},
  booktitle = {Proceedings of the IEEE Computer Society Annual Symposium on VLSI (ISVLSI'05)},
  publisher = ieee,
  year = {2005}
}

@proceedings{iswc11,
  title = {Proceedings of the Tenth International Semantic Web Conference (ISWC'11)},
  editor = {L. Aroyo and C. Welty and H. Alani and J. Taylor and A. Bernstein and L. Kagal and N. Noy and E. Blomqvist},
  booktitle = {Proceedings of the Tenth International Semantic Web Conference (ISWC'11)},
  publisher = springer,
  series = lncs,
  volume = {7031},
  year = {2011}
}

@proceedings{iulp15,
  title = {Proceedings of the International Workshop on User-Oriented Logic Programming (IULP'15)},
  editor = {S. Ellmauthaler and C. Schulz},
  booktitle = {Proceedings of the International Workshop on User-Oriented Logic Programming (IULP'15)},
  url = {http://iulp2015.uni-leipzig.de/},
  year = {2015}
}

@proceedings{iwil08,
  title = {Proceedings of the Seventh International Workshop on the Implementation of Logics (IWIL'08)},
  editor = {P. Rudnicki and G. Sutcliffe and B. Konev and R. Schmidt and S. Schulz},
  booktitle = {Proceedings of the Seventh International Workshop on the Implementation of Logics (IWIL'08)},
  publisher = {CEUR Workshop Proceedings},
  url = {http://ceur-ws.org/Vol-418},
  volume = {418},
  year = {2008}
}

@proceedings{jds2,
  title = {Journal on Data Semantics {II}},
  editor = {S. Spaccapietra and E. Bertino and S. Jajodia and R. King and D. McLeod and M. Orlowska and L. Strous},
  booktitle = {Journal of Data Semantics {II}},
  publisher = springer,
  series = lncs,
  volume = {3360},
  year = {2005}
}

@proceedings{jelia02,
  title = {Proceedings of the Eighth European Conference on Logics in Artificial Intelligence (JELIA'02)},
  editor = {S. Flesca and S. Greco and N. Leone and G. Ianni},
  booktitle = {Proceedings of the Eighth European Conference on Logics in Artificial Intelligence (JELIA'02)},
  publisher = springer,
  series = lncs,
  volume = {2424},
  year = {2002}
}

@proceedings{jelia04,
  title = {Proceedings of the Ninth European Conference on Logics in Artificial Intelligence (JELIA'04)},
  editor = {J. Alferes and J. Leite},
  booktitle = {Proceedings of the Ninth European Conference on Logics in Artificial Intelligence (JELIA'04)},
  publisher = springer,
  series = lncs,
  volume = {3229},
  year = {2004}
}

@proceedings{jelia08,
  title = {Proceedings of the Eleventh European Conference on Logics in Artificial Intelligence (JELIA'08)},
  editor = {S. H{\"o}lldobler and C. Lutz and H. Wansing},
  booktitle = {Proceedings of the Eleventh European Conference on Logics in Artificial Intelligence (JELIA'08)},
  publisher = springer,
  series = lncs,
  volume = {5293},
  year = {2008}
}

@proceedings{jelia10,
  title = {Proceedings of the Twelfth European Conference on Logics in Artificial Intelligence (JELIA'10)},
  editor = {T. Janhunen and I. Niemel{\"a}},
  booktitle = {Proceedings of the Twelfth European Conference on Logics in Artificial Intelligence (JELIA'10)},
  publisher = springer,
  series = lnai,
  volume = {6341},
  year = {2010}
}

@proceedings{jelia12,
  title = {Proceedings of the Thirteenth European Conference on Logics in Artificial Intelligence (JELIA'12)},
  editor = {L. {Fari{\~n}as del Cerro} and A. Herzig and J. Mengin},
  booktitle = {Proceedings of the Thirteenth European Conference on Logics in Artificial Intelligence (JELIA'12)},
  publisher = springer,
  series = lncs,
  volume = {7519},
  year = {2012}
}

@proceedings{jelia14,
  title = {Proceedings of the Fourteenth European Conference on Logics in Artificial Intelligence (JELIA'14)},
  editor = {E. Ferm{\'e} and J. Leite},
  booktitle = {Proceedings of the Fourteenth European Conference on Logics in Artificial Intelligence (JELIA'14)},
  publisher = springer,
  series = lnai,
  volume = {8761},
  year = {2014}
}

@proceedings{jelia16,
  title = {Proceedings of the Fifteenth European Conference on Logics in Artificial Intelligence (JELIA'16)},
  editor = {L. Michael and A. Kakas},
  booktitle = {Proceedings of the Fifteenth European Conference on Logics in Artificial Intelligence (JELIA'16)},
  publisher = springer,
  series = lnai,
  volume = {10021},
  year = {2016}
}

@proceedings{jelia19,
  title = {Proceedings of the Sixteenth European Conference on Logics in Artificial Intelligence (JELIA'19)},
  editor = {F. Calimeri and N. Leone and M. Manna},
  booktitle = {Proceedings of the Sixteenth European Conference on Logics in Artificial Intelligence (JELIA'19)},
  publisher = springer,
  series = lncs,
  volume = {11468},
  year = {2019}
}

@proceedings{jelia21,
  title = {Proceedings of the Seventeenth European Conference on Logics in Artificial Intelligence (JELIA'21)},
  editor = {W. Faber and G. Friedrich and M. Gebser and M. Morak},
  booktitle = {Proceedings of the Seventeenth European Conference on Logics in Artificial Intelligence (JELIA'21)},
  publisher = springer,
  series = lncs,
  volume = {12678},
  year = {2021}
}

@proceedings{jelia23,
  title = {Proceedings of the Eighteenth European Conference on Logics in Artificial Intelligence (JELIA'23)},
  editor = {S. Gaggl and M. Martinez and M. Ortiz},
  booktitle = {Proceedings of the Eighteenth European Conference on Logics in Artificial Intelligence (JELIA'23)},
  doi = {10.1007/978-3-031-43619-2},
  publisher = springer,
  series = lncs,
  volume = {14281},
  year = {2023}
}

@book{jm64,
  title = {Artificial Intelligence and Mathematical Theory of Computation: Papers in Honor of {J}ohn {M}c{C}arthy},
  editor = {V. Lifschitz},
  booktitle = {Artificial Intelligence and Mathematical Theory of Computation: Papers in Honor of {J}ohn {M}c{C}arthy},
  publisher = {Academic Press},
  year = {1991}
}

@book{kbc14,
  title = {Knowledge-Based Configuration: From Research to Business Cases},
  editor = {A. Felfernig and L. Hotz and C. Bagley and J. Tiihonen},
  booktitle = {Knowledge-Based Configuration: From Research to Business Cases},
  doi = {10.1016/C2011-0-69705-4},
  publisher = {Elsevier/Morgan Kaufmann},
  year = {2014}
}

@proceedings{kdd98,
  title = {Proceedings of the Fourth International Conference on Knowledge Discovery and Data Mining (KDD'98)},
  editor = {R. Agrawal and P. Stolorz and G. Piatetsky-Shapiro},
  booktitle = {Proceedings of the Fourth International Conference on Knowledge Discovery and Data Mining (KDD'98)},
  publisher = {{AAAI} Press},
  year = {1998}
}

@proceedings{ki12,
  title = {Proceedings of the Thirty-fifth Annual German Conference on Artificial Intelligence (KI'12)},
  editor = {B. Glimm and A. Kr{\"u}ger},
  booktitle = {Proceedings of the Thirty-fifth Annual German Conference on Artificial Intelligence (KI'12)},
  publisher = springer,
  series = lncs,
  volume = {7526},
  year = {2012}
}

@proceedings{ki98,
  title = {Proceedings of the Twenty-second Annual German Conference on Artificial Intelligence (KI'98)},
  editor = {O. Herzog and A. G{\"u}nter},
  booktitle = {Proceedings of the Twenty-second Annual German Conference on Artificial Intelligence (KI'98)},
  publisher = springer,
  series = lncs,
  volume = {1504},
  year = {1998}
}

@proceedings{kowalski02,
  title = {Computational Logic: Logic Programming and Beyond, Essays in Honour of Robert Kowalski},
  editor = {A. Kakas and F. Sadri},
  booktitle = {Computational Logic: Logic Programming and Beyond, Essays in Honour of Robert Kowalski},
  publisher = springer,
  series = lncs,
  volume = {2408},
  year = {2002}
}

@proceedings{kr00,
  title = {Proceedings of the Seventh International Conference on Principles of Knowledge Representation and Reasoning (KR'00)},
  editor = {A. Cohn and F. Giunchiglia and B. Selman},
  booktitle = {Proceedings of the Seventh International Conference on Principles of Knowledge Representation and Reasoning (KR'00)},
  publisher = m-k,
  year = {2000}
}

@proceedings{kr02,
  title = {Proceedings of the Eighth International Conference on Principles of Knowledge Representation and Reasoning (KR'02)},
  editor = {D. Fensel and F. Giunchiglia and D. McGuiness and M. Williams},
  booktitle = {Proceedings of the Eighth International Conference on Principles of Knowledge Representation and Reasoning (KR'02)},
  publisher = m-k,
  year = {2002}
}

@proceedings{kr04,
  title = {Proceedings of the Ninth International Conference on Principles of Knowledge Representation and Reasoning (KR'04)},
  editor = {D. Dubois and C. Welty and M. Williams},
  booktitle = {Proceedings of the Ninth International Conference on Principles of Knowledge Representation and Reasoning (KR'04)},
  publisher = {{AAAI} Press},
  year = {2004}
}

@proceedings{kr06,
  title = {Proceedings of the Tenth International Conference on Principles of Knowledge Representation and Reasoning (KR'06)},
  editor = {P. Doherty and J. Mylopoulos and C. Welty},
  booktitle = {Proceedings of the Tenth International Conference on Principles of Knowledge Representation and Reasoning (KR'06)},
  publisher = {{AAAI} Press},
  year = {2006}
}

@proceedings{kr08,
  title = {Proceedings of the Eleventh International Conference on Principles of Knowledge Representation and Reasoning (KR'08)},
  editor = {G. Brewka and J. Lang},
  booktitle = {Proceedings of the Eleventh International Conference on Principles of Knowledge Representation and Reasoning (KR'08)},
  publisher = {{AAAI} Press},
  year = {2008}
}

@proceedings{kr10,
  title = {Proceedings of the Twelfth International Conference on Principles of Knowledge Representation and Reasoning (KR'10)},
  editor = {F. Lin and U. Sattler},
  booktitle = {Proceedings of the Twelfth International Conference on Principles of Knowledge Representation and Reasoning (KR'10)},
  publisher = {{AAAI} Press},
  year = {2010}
}

@proceedings{kr12,
  title = {Proceedings of the Thirteenth International Conference on Principles of Knowledge Representation and Reasoning (KR'12)},
  editor = {G. Brewka and T. Eiter and S. McIlraith},
  booktitle = {Proceedings of the Thirteenth International Conference on Principles of Knowledge Representation and Reasoning (KR'12)},
  publisher = {{AAAI} Press},
  year = {2012}
}

@proceedings{kr14,
  title = {Proceedings of the Fourteenth International Conference on Principles of Knowledge Representation and Reasoning (KR'14)},
  editor = {C. Baral and G. {D}e Giacomo and T. Eiter},
  booktitle = {Proceedings of the Fourteenth International Conference on Principles of Knowledge Representation and Reasoning (KR'14)},
  publisher = {{AAAI} Press},
  year = {2014}
}

@proceedings{kr16,
  title = {Proceedings of the Fifteenth International Conference on Principles of Knowledge Representation and
Reasoning (KR'16)},
  editor = {C. Baral and J. Delgrande and F. Wolter},
  booktitle = {Proceedings of the Fifteenth International Conference on Principles of Knowledge Representation and
Reasoning (KR'16)},
  publisher = {{AAAI} Press},
  year = {2016}
}

@proceedings{kr18,
  title = {Proceedings of the Sixteenth International Conference on Principles of Knowledge Representation and Reasoning (KR'18)},
  editor = {M. Thielscher and F. Toni and F. Wolter},
  booktitle = {Proceedings of the Sixteenth International Conference on Principles of Knowledge Representation and Reasoning (KR'18)},
  publisher = {{AAAI} Press},
  year = {2018}
}

@proceedings{kr20,
  title = {Proceedings of the Seventeenth International Conference on Principles of Knowledge Representation and Reasoning (KR'20)},
  editor = {D. Calvanese and E. Erdem and M. Thielscher},
  booktitle = {Proceedings of the Seventeenth International Conference on Principles of Knowledge Representation and Reasoning (KR'20)},
  publisher = {{AAAI} Press},
  year = {2020}
}

@proceedings{kr21,
  title = {Proceedings of the Eighteenth International Conference on Principles of Knowledge Representation and Reasoning (KR'21)},
  editor = {M. Bienvenu and G. Lakemeyer and E. Erdem},
  booktitle = {Proceedings of the Eighteenth International Conference on Principles of Knowledge Representation and Reasoning (KR'21)},
  publisher = {{AAAI} Press},
  year = {2021}
}

@proceedings{kr22,
  title = {Proceedings of the Nineteenth International Conference on Principles of Knowledge Representation and Reasoning (KR'22)},
  editor = {G. Kern-Isberner and G. Lakemeyer and T. Meyer},
  booktitle = {Proceedings of the Nineteenth International Conference on Principles of Knowledge Representation and Reasoning (KR'22)},
  doi = {10.24963/KR.2022},
  year = {2022}
}

@proceedings{kr23,
  title = {Proceedings of the Twentieth International Conference on Principles of Knowledge Representation and Reasoning (KR'23)},
  editor = {P. Marquis and T. Son and G. Kern-Isberner},
  booktitle = {Proceedings of the Twentieth International Conference on Principles of Knowledge Representation and Reasoning (KR'23)},
  doi = {10.24963/KR.2023},
  year = {2023}
}

@proceedings{kr24,
  title = {Proceedings of the Twenty-first International Conference on Principles of Knowledge Representation and Reasoning (KR'24)},
  editor = {P. Marquis and M. Ortiz and M. Pagnucco},
  booktitle = {Proceedings of the Twenty-first International Conference on Principles of Knowledge Representation and Reasoning (KR'24)},
<<<<<<< HEAD
  optdoi = {10.24963/KR.2024},
=======
  doi = {10.24963/KR.2024},
>>>>>>> eeb7fdb6
  year = {2024}
}

@proceedings{kr89,
  title = {Proceedings of the First International Conference on Principles of Knowledge Representation and Reasoning (KR'89)},
  editor = {R. Brachman and H. Levesque and R. Reiter},
  booktitle = {Proceedings of the First International Conference on Principles of Knowledge Representation and Reasoning (KR'89)},
  publisher = m-k,
  year = {1989}
}

@proceedings{kr91,
  title = {Proceedings of the Second International Conference on Principles of Knowledge Representation and Reasoning (KR'91)},
  editor = {J. Allen and R. Fikes and E. Sandewall},
  booktitle = {Proceedings of the Second International Conference on Principles of Knowledge Representation and Reasoning (KR'91)},
  publisher = m-k,
  year = {1991}
}

@proceedings{kr92,
  title = {Proceedings of the Third International Conference on Principles of Knowledge Representation and Reasoning (KR'92)},
  editor = {B. Nebel and C. Rich and W. Swartout},
  booktitle = {Proceedings of the Third International Conference on Principles of Knowledge Representation and Reasoning (KR'92)},
  publisher = m-k,
  year = {1992}
}

@proceedings{kr94,
  title = {Proceedings of the Fourth International Conference on Principles of Knowledge Representation and Reasoning (KR'94)},
  editor = {J. Doyle and P. Torasso and E. Sandewall},
  booktitle = {Proceedings of the Fourth International Conference on Principles of Knowledge Representation and Reasoning (KR'94)},
  publisher = m-k,
  year = {1994}
}

@proceedings{kr96,
  title = {Proceedings of the Fifth International Conference on Principles of Knowledge Representation and Reasoning (KR'96)},
  editor = {L. Aiello and J. Doyle and S. Shapiro},
  booktitle = {Proceedings of the Fifth International Conference on Principles of Knowledge Representation and Reasoning (KR'96)},
  publisher = m-k,
  year = {1996}
}

@proceedings{kr98,
  title = {Proceedings of the Sixth International Conference on Principles of Knowledge Representation and Reasoning (KR'98)},
  editor = {A. Cohn and L. Schubert and S. Shapiro},
  booktitle = {Proceedings of the Sixth International Conference on Principles of Knowledge Representation and Reasoning (KR'98)},
  publisher = m-k,
  year = {1998}
}

@book{KRHandbook,
  title = {Handbook of Knowledge Representation},
  editor = {V. Lifschitz and F. van Harmelen and B. Porter},
  booktitle = {Handbook of Knowledge Representation},
  publisher = elsevier,
  year = {2008}
}

@proceedings{lash08,
  title = {Proceedings of the Second International Workshop on Logic and Search (LaSh'08)},
  editor = {M. Denecker},
  booktitle = {Proceedings of the Second International Workshop on Logic and Search (LaSh'08)},
  year = {2008}
}

@book{lbai,
  title = {Logic-Based Artificial Intelligence},
  editor = {J. Minker},
  address = {Dordrecht},
  booktitle = {Logic-Based Artificial Intelligence},
  publisher = kluwer,
  year = {2000}
}

@proceedings{lics05,
  title = {Proceedings of the Twentieth Annual Symposium on Logic in Computer Science (LICS'10)},
  booktitle = {Proceedings of the Twentieth Annual Symposium on Logic in Computer Science (LICS'10)},
  publisher = ieee,
  year = {2005}
}

@proceedings{lics10,
  title = {Proceedings of the Twenty-fifth Annual Symposium on Logic in Computer Science (LICS'10)},
  booktitle = {Proceedings of the Twenty-Fifth Annual Symposium on Logic in Computer Science (LICS'10)},
  publisher = ieee,
  year = {2010}
}

@proceedings{lics13,
  title = {Proceedings of the Twenty-eighth Annual Symposium on Logic in Computer Science (LICS'13)},
  booktitle = {Proceedings of the Twenty-eighth Annual Symposium on Logic in Computer Science (LICS'13)},
  publisher = ieee,
  year = {2013}
}

@proceedings{lics15,
  title = {Proceedings of the Thirtieth Annual Symposium on Logic in Computer Science (LICS'15)},
  booktitle = {Proceedings of the Thirtieth Annual Symposium on Logic in Computer Science (LICS'15)},
  publisher = ieee,
  year = {2015}
}

@proceedings{lics87,
  title = {Proceedings of the Second Annual Symposium on Logic in Computer Science (LICS'87)},
  booktitle = {Proceedings of the Second Annual Symposium on Logic in Computer Science (LICS'87)},
  publisher = ieee,
  year = {1987}
}

@proceedings{lics89,
  title = {Proceedings of the Fourth Annual Symposium on Logic in Computer Science (LICS'89)},
  booktitle = {Proceedings of the Fourth Annual Symposium on Logic in Computer Science (LICS'89)},
  publisher = ieee,
  year = {1989}
}

@proceedings{lics94,
  title = {Proceedings of the Ninth Annual Symposium on Logic in Computer Science (LICS'94)},
  booktitle = {Proceedings of the Ninth Annual Symposium on Logic in Computer Science (LICS'94)},
  publisher = ieee,
  year = {1994}
}

@proceedings{lion10,
  title = {Proceedings of the Fourth International Conference on Learning and Intelligent Optimization (LION'10)},
  editor = {C. Blum and R. Battiti},
  booktitle = {Proceedings of the Fourth International Conference on Learning and Intelligent Optimization (LION'10)},
  publisher = springer,
  series = lncs,
  volume = {6073},
  year = {2010}
}

@proceedings{lion11,
  title = {Proceedings of the Fifth International Conference on Learning and Intelligent Optimization (LION'11)},
  editor = {C. Coello},
  booktitle = {Proceedings of the Fifth International Conference on Learning and Intelligent Optimization (LION'11)},
  publisher = springer,
  series = lncs,
  volume = {6683},
  year = {2011}
}

@proceedings{lion12,
  title = {Proceedings of the Sixth International Conference Learning and Intelligent Optimization (LION'12)},
  editor = {Y. Hamadi and M. Schoenauer},
  booktitle = {Proceedings of the Sixth International Conference Learning and Intelligent Optimization (LION'12)},
  publisher = springer,
  series = lncs,
  volume = {7219},
  year = {2012}
}

@proceedings{lion13,
  title = {Proceedings of the Seventh International Conference on Learning and Intelligent Optimization (LION'13)},
  editor = {P. Pardalos and G. Nicosia},
  booktitle = {Proceedings of the Seventh International Conference on Learning and Intelligent Optimization (LION'13)},
  publisher = springer,
  series = lncs,
  volume = {7997},
  year = {2013}
}

@proceedings{lion14,
  title = {Proceedings of the Eighth International Conference on Learning and Intelligent Optimization (LION'14)},
  editor = {P. Pardalos and M. Resende},
  booktitle = {Proceedings of the Eighth International Conference on Learning and Intelligent Optimization (LION'14)},
  publisher = springer,
  series = lncs,
  volume = {8426},
  year = {2014}
}

@proceedings{lococo10,
  title = {Proceedings of the First International Workshop on Logics for Component Configuration (LoCoCo'10)},
  editor = {I. Lynce and R. Treinen},
  booktitle = {Proceedings of the First International Workshop on Logics for Component Configuration (LoCoCo'10)},
  series = {Electronic Proceedings in Theoretical Computer Science (EPTCS)},
  volume = {29},
  year = {2010}
}

@proceedings{lococo11,
  title = {Proceedings of the Second International Workshop on Logics for Component Configuration (LoCoCo'11)},
  editor = {C. Drescher and I. Lynce and R. Treinen},
  booktitle = {Proceedings of the Second International Workshop on Logics for Component Configuration (LoCoCo'11)},
  series = {Electronic Proceedings in Theoretical Computer Science (EPTCS)},
  volume = {65},
  year = {2011}
}

@proceedings{lopstr01,
  title = {Proceedings of the Eleventh International Workshop on Logic Based Program Synthesis and Transformation (LOPSTR'01)},
  editor = {A. Pettorossi},
  booktitle = {Proceedings of the Eleventh International Workshop on Logic Based Program Synthesis and Transformation (LOPSTR'01)},
  publisher = springer,
  series = lncs,
  volume = {2372},
  year = {2001}
}

@proceedings{lopstr05,
  title = {Proceedings of the Fifteenth International Symposium on Logic Based Program Synthesis and Transformation (LOPSTR'05)},
  editor = {P. Hill},
  booktitle = {Proceedings of the Fifteenth International Symposium on Logic Based Program Synthesis and Transformation (LOPSTR'05)},
  publisher = springer,
  series = lncs,
  volume = {3901},
  year = {2006}
}

@proceedings{lopstr09,
  title = {Proceedings of the Nineteenth International Symposium on Logic Based Program Synthesis and Transformation (LOPSTR'09)},
  editor = {D. Schreye},
  booktitle = {Proceedings of the Nineteenth International Symposium on Logic Based Program Synthesis and Transformation (LOPSTR'09)},
  publisher = springer,
  series = lncs,
  volume = {6037},
  year = {2009}
}

@proceedings{lopstr12,
  title = {Proceedings of the Twenty-second International Symposium on Logic-Based Program Synthesis and Transformation (LOPSTR'12)},
  editor = {E. Albert},
  booktitle = {Proceedings of the Twenty-second International Symposium on Logic-Based Program Synthesis and Transformation (LOPSTR'12)},
  publisher = springer,
  series = lncs,
  volume = {7844},
  year = {2013}
}

@proceedings{lpar05,
  title = {Proceedings of the Twelfth International Conference on Logic for Programming, Artificial Intelligence, and Reasoning (LPAR'05)},
  editor = {G. Sutcliffe and A. Voronkov},
  booktitle = {Proceedings of the Twelfth International Conference on Logic for Programming, Artificial Intelligence, and Reasoning (LPAR'05)},
  publisher = springer,
  series = lnai,
  volume = {3835},
  year = {2005}
}

@proceedings{lpar06,
  title = {Proceedings of the Thirteenth International Conference on Logic for Programming, Artificial Intelligence, and Reasoning (LPAR'06)},
  editor = {M. Hermann and A. Voronkov},
  booktitle = {Proceedings of the Thirteenth International Conference on Logic for Programming, Artificial Intelligence, and Reasoning (LPAR'06)},
  publisher = springer,
  series = lncs,
  volume = {4246},
  year = {2006}
}

@proceedings{lpar12,
  title = {Proceedings of the Eighteenth International Conference on Logic for Programming, Artificial Intelligence, and Reasoning (LPAR'12)},
  editor = {N. Bj{\o}rner and A. Voronkov},
  booktitle = {Proceedings of the Eighteenth International Conference on Logic for Programming, Artificial Intelligence, and Reasoning (LPAR'12)},
  publisher = springer,
  series = lncs,
  volume = {7180},
  year = {2012}
}

@proceedings{lpar13,
  title = {Proceedings of the Ninteenth International Conference on Logic for Programming, Artificial Intelligence, and Reasoning (LPAR'13)},
  editor = {K. McMillan and A. Middeldorp and A. Voronkov},
  booktitle = {Proceedings of the Ninteenth International Conference on Logic for Programming, Artificial Intelligence, and Reasoning (LPAR'13)},
  publisher = springer,
  series = lncs,
  volume = {8312},
  year = {2013}
}

@proceedings{lpnmr01,
  title = {Proceedings of the Sixth International Conference on Logic Programming and Nonmonotonic Reasoning (LPNMR'01)},
  editor = {T. Eiter and W. Faber and M. Truszczy{\'n}ski},
  booktitle = {Proceedings of the Sixth International Conference on Logic Programming and Nonmonotonic Reasoning (LPNMR'01)},
  publisher = springer,
  series = lncs,
  volume = {2173},
  year = {2001}
}

@proceedings{lpnmr04,
  title = {Proceedings of the Seventh International Conference on Logic Programming and Nonmonotonic Reasoning (LPNMR'04)},
  editor = {V. Lifschitz and I. Niemel{\"a}},
  booktitle = {Proceedings of the Seventh International Conference on Logic Programming and Nonmonotonic Reasoning (LPNMR'04)},
  publisher = springer,
  series = lnai,
  volume = {2923},
  year = {2004}
}

@proceedings{lpnmr05,
  title = {Proceedings of the Eighth International Conference on Logic Programming and Nonmonotonic Reasoning (LPNMR'05)},
  editor = {C. Baral and G. Greco and N. Leone and G. Terracina},
  booktitle = {Proceedings of the Eighth International Conference on Logic Programming and Nonmonotonic Reasoning (LPNMR'05)},
  publisher = springer,
  series = lnai,
  volume = {3662},
  year = {2005}
}

@proceedings{lpnmr07,
  title = {Proceedings of the Ninth International Conference on Logic Programming and Nonmonotonic Reasoning (LPNMR'07)},
  editor = {C. Baral and G. Brewka and J. Schlipf},
  booktitle = {Proceedings of the Ninth International Conference on Logic Programming and Nonmonotonic Reasoning (LPNMR'07)},
  publisher = springer,
  series = lnai,
  volume = {4483},
  year = {2007}
}

@proceedings{lpnmr09,
  title = {Proceedings of the Tenth International Conference on Logic Programming and Nonmonotonic Reasoning (LPNMR'09)},
  editor = {E. Erdem and F. Lin and T. Schaub},
  booktitle = {Proceedings of the Tenth International Conference on Logic Programming and Nonmonotonic Reasoning (LPNMR'09)},
  publisher = springer,
  series = lnai,
  volume = {5753},
  year = {2009}
}

@proceedings{lpnmr11,
  title = {Proceedings of the Eleventh International Conference on Logic Programming and Nonmonotonic Reasoning (LPNMR'11)},
  editor = {J. Delgrande and W. Faber},
  booktitle = {Proceedings of the Eleventh International Conference on Logic Programming and Nonmonotonic Reasoning (LPNMR'11)},
  publisher = springer,
  series = lnai,
  volume = {6645},
  year = {2011}
}

@proceedings{lpnmr13,
  title = {Proceedings of the Twelfth International Conference on Logic Programming and Nonmonotonic Reasoning (LPNMR'13)},
  editor = {P. Cabalar and T. Son},
  booktitle = {Proceedings of the Twelfth International Conference on Logic Programming and Nonmonotonic Reasoning (LPNMR'13)},
  publisher = springer,
  series = lnai,
  volume = {8148},
  year = {2013}
}

@proceedings{lpnmr15,
  title = {Proceedings of the Thirteenth International Conference on Logic Programming and Nonmonotonic Reasoning (LPNMR'15)},
  editor = {F. Calimeri and G. Ianni and M. Truszczy{\'n}ski},
  booktitle = {Proceedings of the Thirteenth International Conference on Logic Programming and Nonmonotonic Reasoning (LPNMR'15)},
  publisher = springer,
  series = lnai,
  volume = {9345},
  year = {2015}
}

@proceedings{lpnmr17,
  title = {Proceedings of the Fourteenth International Conference on Logic Programming and Nonmonotonic Reasoning (LPNMR'17)},
  editor = {M. Balduccini and T. Janhunen},
  booktitle = {Proceedings of the Fourteenth International Conference on Logic Programming and Nonmonotonic Reasoning (LPNMR'17)},
  publisher = springer,
  series = lnai,
  volume = {10377},
  year = {2017}
}

@proceedings{lpnmr19,
  title = {Proceedings of the Fifteenth International Conference on Logic Programming and Nonmonotonic Reasoning (LPNMR'19)},
  editor = {M. Balduccini and Y. Lierler and S. Woltran},
  booktitle = {Proceedings of the Fifteenth International Conference on Logic Programming and Nonmonotonic Reasoning (LPNMR'19)},
  publisher = springer,
  series = lnai,
  volume = {11481},
  year = {2019}
}

@proceedings{lpnmr22,
  title = {Proceedings of the Sixteenth International Conference on Logic Programming and Nonmonotonic Reasoning (LPNMR'22)},
  editor = {G. Gottlob and D. Inclezan and M. Maratea},
  booktitle = {Proceedings of the Sixteenth International Conference on Logic Programming and Nonmonotonic Reasoning (LPNMR'22)},
  publisher = springer,
  series = lnai,
  volume = {13416},
  year = {2022}
}

@proceedings{lpnmr24,
  title = {Proceedings of the Seventeenth International Conference on Logic Programming and Nonmonotonic Reasoning (LPNMR'24)},
  editor = {C. Dodaro and G. Gupta and V. Martinez},
  booktitle = {Proceedings of the Seventeenth International Conference on Logic Programming and Nonmonotonic Reasoning (LPNMR'24)},
  doi = {10.1007/978-3-031-74209-5},
  publisher = springer,
  series = lnai,
  volume = {15245},
  year = {2024}
}

@proceedings{lpnmr93,
  title = {Proceedings of the Second International Conference on Logic Programming and Nonmonotonic Reasoning (LPNMR'93)},
  editor = {L. Pereira and A. Nerode},
  booktitle = {Proceedings of the Second International Conference on Logic Programming and Nonmonotonic Reasoning (LPNMR'93)},
  publisher = springer,
  series = lnai,
  volume = {928},
  year = {1993}
}

@proceedings{lpnmr95,
  title = {Proceedings of the Third International Conference on Logic Programming and Nonmonotonic Reasoning (LPNMR'95)},
  editor = {V. Marek and A. Nerode},
  booktitle = {Proceedings of the Third International Conference on Logic Programming and Nonmonotonic Reasoning (LPNMR'95)},
  publisher = springer,
  series = lnai,
  volume = {928},
  year = {1995}
}

@proceedings{lpnmr97,
  title = {Proceedings of the Fourth International Conference on Logic Programming and Nonmonotonic Reasoning (LPNMR'97)},
  editor = {J. Dix and U. Furbach and A. Nerode},
  booktitle = {Proceedings of the Fourth International Conference on Logic Programming and Nonmonotonic Reasoning (LPNMR'97)},
  publisher = springer,
  series = lnai,
  volume = {1265},
  year = {1997}
}

@proceedings{lpnmr99,
  title = {Proceedings of the Fifth International Conference on Logic Programming and Nonmonotonic Reasoning (LPNMR'99)},
  editor = {M. Gelfond and N. Leone and G. Pfeifer},
  booktitle = {Proceedings of the Fifth International Conference on Logic Programming and Nonmonotonic Reasoning (LPNMR'99)},
  publisher = springer,
  series = lnai,
  volume = {1730},
  year = {1999}
}

@proceedings{lwda18,
  title = {Proceedings of the Conference "Lernen, Wissen, Daten, Analysen", {LWDA'18}},
  editor = {R. Gemulla and S. Ponzetto and C. Bizer and M. Keuper and H. Stuckenschmidt},
  booktitle = {Proceedings of the Conference "Lernen, Wissen, Daten, Analysen", {LWDA'18}},
  publisher = {CEUR-WS.org},
  series = {{CEUR} Workshop Proceedings},
  volume = {2191},
  year = {2018}
}

@proceedings{lwda22,
  title = {Proceedings of the Conference "Lernen, Wissen, Daten, Analysen", {LWDA'22}},
  editor = {P. Reuss and V. Eisenstadt and J. Sch{\"{o}}nborn and J. Sch{\"{a}}fer},
  booktitle = {Proceedings of the Conference "Lernen, Wissen, Daten, Analysen", {LWDA'22}},
  publisher = {CEUR-WS.org},
  series = {{CEUR} Workshop Proceedings},
  volume = {3341},
  year = {2022}
}

@proceedings{mbmv13,
  title = {Sechzehnter Workshop f{\"u}r Methoden und Beschreibungssprachen zur Modellierung und Verifikation von Schaltungen und Systemen (MBMV'13)},
  editor = {C. Haubelt and D. Timmermann},
  booktitle = {Sechzehnter Workshop f{\"u}r Methoden und Beschreibungssprachen zur Modellierung und Verifikation von Schaltungen und Systemen (MBMV'13)},
  publisher = {Institut f{\"u}r Angewandte Mikroelektronik und Datentechnik, Universit{\"a}t Rostock},
  year = {2013}
}

@proceedings{mbmv18,
  title = {Einundzwanzigster Workshop f{\"u}r Methoden und Beschreibungssprachen zur Modellierung und Verifikation von Schaltungen und Systemen (MBMV'18)},
  editor = {O. Bringmann and A. von Bernuth},
  booktitle = {Einundzwanzigster Workshop f{\"u}r Methoden und Beschreibungssprachen zur Modellierung und Verifikation von Schaltungen und Systemen (MBMV'18)},
  year = {2018}
}

@proceedings{mg65,
  title = {Logic Programming, Knowledge Representation, and Nonmonotonic Reasoning: Essays Dedicated to {M}ichael {G}elfond on the Occasion of his 65th Birthday},
  editor = {M. Balduccini and T. Son},
  booktitle = {Logic Programming, Knowledge Representation, and Nonmonotonic Reasoning: Essays Dedicated to {M}ichael {G}elfond on the Occasion of his 65th Birthday},
  publisher = springer,
  series = lncs,
  volume = {6565},
  year = {2011}
}

@proceedings{mh60,
  title = {Essays Dedicated to {M}anuel {H}ermenegildo on the Occasion of his 60th Birthday},
  editor = {P. Lopez-Garcia and J. Gallagher and R. Giacobazzi},
  booktitle = {Essays Dedicated to {M}anuel {H}ermenegildo on the Occasion of his 60th Birthday},
  note = {To appear},
  optnumber = {tbf},
  optvolume = {tbf},
  publisher = springer,
  series = lncs,
  year = {2022}
}

@book{MLHandbook,
  title = {Handbook of Modal Logic},
  editor = {P. Blackburn and F. Wolter and J. van Benthem},
  booktitle = {Handbook of Modal Logic},
  publisher = elsevier,
  year = {2006}
}

@proceedings{modref10,
  title = {Proceedings of the Ninth International Workshop on Constraint Modelling and Reformulation (ModRef'10)},
  booktitle = {Proceedings of the Ninth International Workshop on Constraint Modelling and Reformulation (ModRef'10)},
  year = {2010}
}

@proceedings{mtv05,
  title = {Proceedings of the Sixth International Workshop on Microprocessor Test and Verification (MTV'05)},
  editor = {M. Abadir and L. Wang},
  booktitle = {Proceedings of the Sixth International Workshop on Microprocessor Test and Verification (MTV'05)},
  publisher = ieee,
  year = {2005}
}

@proceedings{nips06,
  title = {Proceedings of the Twentieth Annual Conference on Neural Information Processing Systems (NIPS'06)},
  editor = {B. Sch{\"o}lkopf and J. Platt and T. Hofmann},
  booktitle = {Proceedings of the Twentieth Annual Conference on Neural Information Processing Systems (NIPS'06)},
  publisher = {{MIT} Press},
  year = {2007}
}

@proceedings{nips13,
  title = {Proceedings of the Twenty-seventh Annual Conference on Neural Information Processing Systems (NIPS'13)},
  editor = {C. Burges and L. Bottou and Z. Ghahramani and K. Weinberger},
  booktitle = {Proceedings of the Twenty-seventh Annual Conference on Neural Information Processing Systems (NIPS'13)},
  publisher = {Neural Information Processing Systems Foundation},
  series = {Advances in Neural Information Processing Systems},
  volume = {26},
  year = {2013}
}

@proceedings{nmelp96,
  title = {Proceedings of the Sixth International Workshop on Non-Monotonic Extensions of Logic Programming (NMELP'96)},
  editor = {J. Dix and L. Pereira and T. Przymusinski},
  booktitle = {Proceedings of the Sixth International Workshop on Non-Monotonic Extensions of Logic Programming (NMELP'96)},
  publisher = springer,
  series = lncs,
  volume = {1216},
  year = {1997}
}

@proceedings{nmr00,
  title = {Proceedings of the Eighth International Workshop on Nonmonotonic Reasoning (NMR'00)},
  editor = {C. Baral and M. Truszczy{\'n}ski},
  booktitle = {Proceedings of the Eighth International Workshop on Nonmonotonic Reasoning (NMR'00)},
  year = {2000}
}

@proceedings{nmr04,
  title = {Proceedings of the Tenth International Workshop on Nonmonotonic Reasoning (NMR'04)},
  editor = {J. Delgrande and T. Schaub},
  booktitle = {Proceedings of the Tenth International Workshop on Nonmonotonic Reasoning (NMR'04)},
  year = {2004}
}

@proceedings{nmr06,
  title = {Proceedings of the Eleventh International Workshop on Nonmonotonic Reasoning (NMR'06)},
  editor = {J. Dix and A. Hunter},
  annote = {http://www.in.tu-clausthal.de/forschung/technical-reports/},
  booktitle = {Proceedings of the Eleventh International Workshop on Nonmonotonic Reasoning (NMR'06)},
  number = {IFI-06-04},
  organization = {Clausthal University of Technology},
  publisher = {Institute for Informatics},
  series = {Technical Report Series},
  year = {2006}
}

@proceedings{nmr08,
  title = {Proceedings of the Twelfth International Workshop on Nonmonotonic Reasoning (NMR'08)},
  editor = {M. Pagnucco and M. Thielscher},
  booktitle = {Proceedings of the Twelfth International Workshop on Nonmonotonic Reasoning (NMR'08)},
  number = {UNSW-CSE-TR-0819},
  series = {School of Computer Science and Engineering, The University of New South Wales, Technical Report Series},
  year = {2008}
}

@proceedings{nmr10,
  title = {Proceedings of the Thirteens International Workshop on Nonmonotonic Reasoning (NMR'10)},
  editor = {T. Meyer and E. Ternovska},
  booktitle = {Proceedings of the Thirteens International Workshop on Nonmonotonic Reasoning (NMR'10)},
  year = {2010}
}

@proceedings{nmr14,
  title = {Proceedings of the Fifteenth International Workshop on Nonmonotonic Reasoning (NMR'14)},
  editor = {S. Konieczny and H. Tompits},
  booktitle = {Proceedings of the Fifteenth International Workshop on Nonmonotonic Reasoning (NMR'14)},
  year = {2014}
}

@proceedings{nmr18,
  title = {Proceedings of the Seventeenth International Workshop on Nonmonotonic Reasoning (NMR'18)},
  editor = {E. Ferm{\'e} and S. Villata},
  booktitle = {Proceedings of the Seventeenth International Workshop on Nonmonotonic Reasoning (NMR'18)},
  year = {2018}
}

@proceedings{nmr84,
  title = {Proceedings of the First International Workshop on Nonmonotonic Reasoning},
  booktitle = {Proceedings of the First International Workshop on Nonmonotonic Reasoning},
  organization = aaai,
  year = {1984}
}

@proceedings{nmr90,
  title = {Proceedings of the Third International Workshop on Nonmonotonic Reasoning},
  editor = {K. Konolige},
  booktitle = {Proceedings of the Third International Workshop on Nonmonotonic Reasoning},
  organization = aaai,
  year = {1990}
}

@proceedings{nmr92,
  title = {Proceedings of the Fourth International Workshop on Nonmonotonic Reasoning},
  editor = {D. Etherington and H. Kautz},
  booktitle = {Proceedings of the Fourth International Workshop on Nonmonotonic Reasoning},
  organization = aaai,
  year = {1992}
}

@proceedings{padl04,
  title = {Proceedings of the Sixth International Symposium on Practical Aspects of Declarative Languages (PADL'04)},
  editor = {B. Jayaraman},
  booktitle = {Proceedings of the Sixth International Symposium on Practical Aspects of Declarative Languages (PADL'04)},
  publisher = springer,
  series = lncs,
  volume = {3057},
  year = {2004}
}

@proceedings{padl09,
  title = {Proceedings of the Eleventh International Symposium on Practical Aspects of Declarative Languages (PADL'09)},
  editor = {A. Gill and T. Swift},
  booktitle = {Proceedings of the Eleventh International Symposium on Practical Aspects of Declarative Languages (PADL'09)},
  publisher = springer,
  series = lncs,
  volume = {5418},
  year = {2009}
}

@proceedings{padl10,
  title = {Proceedings of the Twelfth International Symposium on Practical Aspects of Declarative Languages (PADL'10)},
  editor = {M. Carro and R. Pe{\~n}a},
  booktitle = {Proceedings of the Twelfth International Symposium on Practical Aspects of Declarative Languages (PADL'10)},
  publisher = springer,
  series = lncs,
  volume = {5937},
  year = {2010}
}

@proceedings{padl19,
  title = {Proceedings of the Twenty-first International Symposium on Practical Aspects of Declarative Languages (PADL'19)},
  editor = {J. Alferes and M. Johansson},
  booktitle = {Proceedings of the Twenty-first International Symposium on Practical Aspects of Declarative Languages (PADL'19)},
  publisher = springer,
  series = lncs,
  volume = {11372},
  year = {2019}
}

@proceedings{padl22,
  title = {Proceedings of the Twenty-fourth International Symposium on Practical Aspects of Declarative Languages (PADL'22)},
  editor = {J. Cheney and S. Perri},
  booktitle = {Proceedings of the Twenty-fourth International Symposium on Practical Aspects of Declarative Languages (PADL'22)},
  publisher = springer,
  series = lncs,
  volume = {13165},
  year = {2022}
}

@proceedings{padl23,
  title = {Proceedings of the Twenty-fifth International Symposium on Practical Aspects of Declarative Languages (PADL'23)},
  editor = {M. Hanus and D. Inclezan},
  booktitle = {Proceedings of the Twenty-fifth International Symposium on Practical Aspects of Declarative Languages (PADL'23)},
  publisher = springer,
  series = lncs,
  volume = {13880},
  year = {2023}
}

@proceedings{padl24,
  title = {Proceedings of the Twenty-sixth International Symposium on Practical Aspects of Declarative Languages (PADL'24)},
  editor = {M. Gebser and I. Sergey},
  booktitle = {Proceedings of the Twenty-sixth International Symposium on Practical Aspects of Declarative Languages (PADL'24)},
  publisher = springer,
  series = lncs,
  volume = {14512},
  year = {2024}
}

@proceedings{patat16,
  title = {Proceedings of the Eleventh International Conference of the Practice and Theory of Automated Timetabling (PATAT'16)},
  editor = {E. Burke and L. {D}i Gaspero and B. McCollum and A. Schaerf and E. {\"O}zcan},
  booktitle = {Proceedings of the Eleventh International Conference of the Practice and Theory of Automated Timetabling (PATAT'16)},
  year = {2016}
}

@proceedings{pdmc09,
  title = {Proceedings of the Eighth International Workshop on Parallel and Distributed Methods in Verification (PDMC'09)},
  editor = {L. Brim and J. van de Pol},
  booktitle = {Proceedings of the Eighth International Workshop on Parallel and Distributed Methods in Verification (PDMC'09)},
  series = {Electronic Proceedings in Theoretical Computer Science},
  volume = {14},
  year = {2009}
}

@proceedings{petra08,
  title = {Proceedings of the ACM International Conference on Pervasive Technologies Related to Assistive Environments (PETRA'08)},
  editor = {F. Makedon and L. Baillie},
  booktitle = {Proceedings of the ACM International Conference on Pervasive Technologies Related to Assistive Environments (PETRA'08)},
  publisher = acm,
  series = {ACM International Conference Proceeding Series},
  volume = {282},
  year = {2008}
}

@book{PHandbook,
  title = {Handbook of Philosophical Logic},
  editor = {D. Gabbay and F. Guenthner},
  booktitle = {Handbook of Philosophical Logic},
  publisher = springer,
  year = {2001}
}

@proceedings{pkdd07,
  title = {Proceedings of the Eleventh European Conference on Principles and Practice of Knowledge Discovery in Databases (PKDD'07)},
  editor = {J. Kok and J. Koronacki and R. {L{\'o}pez de M{\'a}ntaras} and S. Matwin and D. Mladenic and A. Skowron},
  booktitle = {Proceedings of the Eleventh European Conference on Principles and Practice of Knowledge Discovery in Databases (PKDD'07)},
  publisher = springer,
  series = lncs,
  volume = {4702},
  year = {2007}
}

@proceedings{pldi04,
  title = {Proceedings of the ACM SIGPLAN Conference on Programming Language Design and Implementation (PLDI'04)},
  editor = {W. Pugh and C. Chambers},
  booktitle = {Proceedings of the ACM SIGPLAN Conference on Programming Language Design and Implementation (PLDI'04)},
  publisher = acm,
  year = {2004}
}

@proceedings{podc96,
  title = {Proceedings of the Fifteenth Annual ACM Symposium on Principles of Distributed Computing (PODC'96)},
  editor = {J. Burns and Y. Moses},
  booktitle = {Proceedings of the Fifteenth Annual ACM Symposium on Principles of Distributed Computing (PODC'96)},
  publisher = acm,
  year = {1996}
}

@proceedings{pods02,
  title = {Proceedings of the Twenty-first ACM SIGACT-SIGMOD-SIGART Symposium on Principles of Database Systems (PODS'02)},
  editor = {L. Popa},
  booktitle = {Proceedings of the Twenty-first ACM SIGACT-SIGMOD-SIGART Symposium on Principles of Database Systems (PODS'02)},
  publisher = acm,
  year = {2002}
}

@proceedings{pods06,
  title = {Proceedings of the Twenty-Fifth ACM SIGACT-SIGMOD-SIGART Symposium on Principles of Database Systems (PODS'06)},
  editor = {S. Vansummeren},
  booktitle = {Proceedings of the Twenty-Fifth ACM SIGACT-SIGMOD-SIGART Symposium on Principles of Database Systems (PODS'06)},
  publisher = acm,
  year = {2006}
}

@proceedings{pods86,
  title = {Proceedings of the Fifth ACM SIGACT-SIGMOD Symposium on Principles of Database Systems},
  editor = {A. Silberschatz},
  booktitle = {Proceedings of the Fifth ACM SIGACT-SIGMOD Symposium on Principles of Database Systems},
  publisher = acm,
  year = {1986}
}

@proceedings{pods92,
  title = {Proceedings of the Eleventh ACM SIGACT-SIGMOD-SIGART Symposium on Principles of Database Systems (PODS'92)},
  editor = {M. Vardi and P. Kanellakis},
  booktitle = {Proceedings of the Eleventh ACM SIGACT-SIGMOD-SIGART Symposium on Principles of Database Systems (PODS'92)},
  publisher = {ACM Press},
  year = {1992}
}

@proceedings{pods93,
  title = {Proceedings of the Twelfth ACM SIGACT-SIGMOD-SIGART Symposium on Principles of Database Systems (PODS'93)},
  editor = {C. Beeri},
  booktitle = {Proceedings of the Twelfth ACM SIGACT-SIGMOD-SIGART Symposium on Principles of Database Systems (PODS'93)},
  publisher = acm,
  year = {1993}
}

@proceedings{policy05,
  title = {Proceedings of the Sixth IEEE International Workshop on Policies for Distributed Systems and Networks (POLICY'05)},
  booktitle = {Proceedings of the Sixth IEEE International Workshop on Policies for Distributed Systems and Networks (POLICY'05)},
  publisher = ieee,
  year = {2005}
}

@proceedings{popl80,
  title = {Proceedings of the Seventh Symposium on Principles of Programming Languages (POPL'80)},
  editor = {P. Abrahams and R. Lipton and S. Bourne},
  booktitle = {Proceedings of the Seventh Symposium on Principles of Programming Languages (POPL'80)},
  publisher = acm,
  year = {1980}
}

@proceedings{pos10,
  title = {Proceedings of the First Workshop on Pragmatics of SAT (PoS'10)},
  editor = {D. {L}e Berre},
  booktitle = {Proceedings of the First Workshop on Pragmatics of SAT (PoS'10)},
  publisher = {EasyChair},
  series = {EPiC Series in Computing},
  volume = {8},
  year = {2012}
}

@proceedings{pos11,
  title = {Proceedings of the Second Workshop on Pragmatics of SAT (PoS'11)},
  editor = {D. {L}e Berre and A. {Van Gelder}},
  booktitle = {Proceedings of the Second Workshop on Pragmatics of SAT (PoS'11)},
  year = {2011}
}

@proceedings{pos13,
  title = {Proceedings of the Fourth Workshop on Pragmatics of SAT (PoS'13)},
  editor = {D. {L}e Berre and A. {Van Gelder}},
  booktitle = {Proceedings of the Fourth Workshop on Pragmatics of SAT (PoS'13)},
  year = {2013}
}

@proceedings{pos13epic,
  title = {Proceedings of the Fourth Workshop on Pragmatics of SAT (PoS'13)},
  editor = {D. {L}e Berre},
  booktitle = {Proceedings of the Fourth Workshop on Pragmatics of SAT (PoS'13)},
  publisher = {EasyChair},
  series = {EasyChair Proceedings in Computing},
  volume = {29},
  year = {2014}
}

@proceedings{ppdp12,
  title = {Proceedings of the Fourteenth International Symposium on Principles and Practice of Declarative Programming (PPDP'12)},
  editor = {D. Schreye and G. Janssens and A. King},
  booktitle = {Proceedings of the Fourteenth International Symposium on Principles and Practice of Declarative Programming (PPDP'12)},
  publisher = acm,
  year = {2012}
}

@proceedings{ppdp14,
  title = {Proceedings of the Sixteenth International Symposium on Principles and Practice of Declarative Programming (PPDP'14)},
  editor = {O. Chitil and A. King and O. Danvy},
  booktitle = {Proceedings of the Sixteenth International Symposium on Principles and Practice of Declarative Programming (PPDP'14)},
  publisher = acm,
  year = {2014}
}

@proceedings{ppdp16,
  title = {Proceedings of the Eighteenth International Symposium on Principles and Practice of Declarative Programming (PPDP'16)},
  editor = {J. Cheney and G. Vidal},
  booktitle = {Proceedings of the Eighteenth International Symposium on Principles and Practice of Declarative Programming (PPDP'16)},
  publisher = acm,
  year = {2016}
}

@proceedings{prefs06,
  title = {Proceedings of the International Workshop on Preferences in Logic Programming Systems (PREFS'06)},
  editor = {E. Pontelli and T. Son},
  booktitle = {Proceedings of the International Workshop on Preferences in Logic Programming Systems (PREFS'06)},
  year = {2006}
}

@proceedings{pricai14,
  title = {Proceedings of the Thirteenth Pacific Rim International Conference on Artificial Intelligence (PRICAI'14)},
  editor = {D. Pham and S. Park},
  booktitle = {Proceedings of the Thirteenth Pacific Rim International Conference on Artificial Intelligence (PRICAI'14)},
  publisher = springer,
  series = lnai,
  volume = {8862},
  year = {2014}
}

@proceedings{prima20,
  title = {Proceedings of the Twenty-third International Conference on Principles and Practice of Multi-Agent Systems (PRIMA'20)},
  editor = {T. Uchiya and Q. Bai and I. Mars{\'a}-Maestre},
  booktitle = {Proceedings of the Twenty-third International Conference on Principles and Practice of Multi-Agent Systems (PRIMA'20)},
  publisher = springer,
  series = lncs,
  year = {2021}
}

@proceedings{prl21,
  title = {Proceedings of the ICAPS 2021 Workshop on Planning and Reinforcement Learning (PRL'21)},
  editor = {H. Palacios},
  booktitle = {Proceedings of the ICAPS 2021 Workshop on Planning and Reinforcement Learning (PRL'21)},
  year = {2021}
}

@proceedings{pvmmpi09,
  title = {Proceedings of the Sixteenth European PVM/MPI Users' Group Meeting on Recent Advances in Parallel Virtual Machine and Message Passing Interface (PVM/MPI'09)},
  editor = {M. Ropo and J. Westerholm and J. Dongarra},
  booktitle = {Proceedings of the Sixteenth European PVM/MPI Users' Group Meeting on Recent Advances in Parallel Virtual Machine and Message Passing Interface (PVM/MPI'09)},
  publisher = springer,
  series = lncs,
  volume = {5759},
  year = {2009}
}

@proceedings{rcra09,
  title = {Proceedings of the Sixteenth International Workshop on Experimental Evaluation of Algorithms for Solving Problems with Combinatorial Explosion (RCRA'09)},
  editor = {M. Gavanelli and T. Mancini},
  booktitle = {Proceedings of the Sixteenth International Workshop on Experimental Evaluation of Algorithms for Solving Problems with Combinatorial Explosion (RCRA'09)},
  publisher = {CEUR Workshop Proceedings},
  year = {2009}
}

@proceedings{rcra13,
  title = {Proceedings of the Twentieth International Workshop on Experimental Evaluation of Algorithms for Solving Problems with Combinatorial Explosion (RCRA'13)},
  booktitle = {Proceedings of the Twentieth  International Workshop on Experimental Evaluation of Algorithms for Solving Problems with Combinatorial Explosion (RCRA'13)},
  series = {{CEUR} Workshop Proceedings},
  year = {2013}
}

@proceedings{rcra15,
  title = {Proceedings of the Twenty-second International Workshop on Experimental Evaluation of Algorithms for Solving Problems with Combinatorial Explosion (RCRA'15)},
  editor = {S. Bistarelli and A. Formisano and M. Maratea},
  booktitle = {Proceedings of the Twenty-second International Workshop on Experimental Evaluation of Algorithms for Solving Problems with Combinatorial Explosion (RCRA'15)},
  publisher = {CEUR Workshop Proceedings},
  volume = {1451},
  year = {2015}
}

@proceedings{reinfrank89a,
  title = {Proceedings of the Second International Workshop on Nonmonotonic Reasoning},
  editor = {M. Reinfrank and J. de Kleer and M. Ginsberg and E. Sandewall},
  booktitle = {Proceedings of the Second International Workshop on Nonmonotonic Reasoning},
  publisher = springer,
  series = lnai,
  volume = {346},
  year = {1989}
}

@proceedings{rr08,
  title = {Proceedings of the Second International Conference on Web Reasoning and Rule Systems (RR'08)},
  editor = {D. Calvanese and G. Lausen},
  booktitle = {Proceedings of the Second International Conference on Web Reasoning and Rule Systems (RR'08)},
  publisher = springer,
  series = lncs,
  volume = {5341},
  year = {2008}
}

@proceedings{rr10,
  title = {Proceedings of the Fourth International Conference on Web Reasoning and Rule Systems (RR'10)},
  editor = {P. Hitzler and T. Lukasiewicz},
  booktitle = {Proceedings of the Fourth International Conference on Web Reasoning and Rule Systems (RR'10)},
  publisher = springer,
  series = lncs,
  volume = {6333},
  year = {2010}
}

@proceedings{rr15,
  title = {Proceedings of the Ninth International Conference on Web Reasoning and Rule Systems (RR'15)},
  editor = {B. ten Cate and A. Mileo},
  booktitle = {Proceedings of the Ninth International Conference on Web Reasoning and Rule Systems (RR'15)},
  publisher = springer,
  series = lncs,
  volume = {9209},
  year = {2015}
}

@proceedings{rss-cp13,
  title = {Proceedings of Combined Robot Motion Planning and AI Planning for Practical Applications (RSS-CP13)},
  editor = {P. Newman and D. Fox and D. Hsu},
  booktitle = {Proceedings of Combined Robot Motion Planning and AI Planning for Practical Applications (RSS-CP13)},
  year = {2013}
}

@proceedings{ruleml12,
  title = {Proceedings of the Sixth International Symposium on Rules on the Web: Research and Applications},
  editor = {A. Bikakis and A. Giurca},
  booktitle = {Proceedings of the Sixth International Symposium on Rules on the Web: Research and Applications},
  publisher = springer,
  series = lncs,
  volume = {7438},
  year = {2012}
}

@proceedings{ruleml19,
  title = {Proceedings of the Third International Joint Conference on Rules and Reasoning (RuleML+RR'19)},
  editor = {P. Fodor and M. Montali and D. Calvanese and D. Roman},
  booktitle = {Proceedings of the Third International Joint Conference on Rules and Reasoning (RuleML+RR'19)},
  publisher = springer,
  series = lncs,
  volume = {11784},
  year = {2019}
}

@proceedings{ruleml22,
  title = {Proceedings of the Sixth International Joint Conference on Rules and Reasoning (RuleML+RR'22)},
  editor = {G. Governatori and A. Turhan},
  booktitle = {Proceedings of the Sixth International Joint Conference on Rules and Reasoning (RuleML+RR'22)},
  publisher = springer,
  series = lncs,
  volume = {13752},
  year = {2022}
}

@proceedings{rw17,
  title = {Proceedings of the Thirteenth International Summer School of the Reasoning Web},
  editor = {G. Ianni and D. Lembo and L. Bertossi and W. Faber and B. Glimm and G. Gottlob and S. Staab},
  booktitle = {Proceedings of the Thirteenth International Summer School of the Reasoning Web},
  publisher = springer,
  series = lncs,
  volume = {10370},
  year = {2017}
}

@proceedings{sat01,
  title = {Proceedings of the Fourth Workshop on Theory and Applications of Satisfiability Testing (SAT'01)},
  editor = {H. Kautz and B. Selman},
  booktitle = {Proceedings of the Fourth Workshop on Theory and Applications of Satisfiability Testing (SAT'01)},
  publisher = elsevier,
  series = {Electronic Notes in Discrete Mathematics},
  volume = {9},
  year = {2001}
}

@proceedings{sat02,
  title = {Proceedings of the Fifth International Symposium on Theory and Applications of Satisfiability Testing (SAT'02)},
  booktitle = {Proceedings of the Fifth International Symposium on Theory and Applications of Satisfiability Testing (SAT'02)},
  note = {Available at http://gauss.ececs.uc.edu/Conferences/SAT2002/sat2002list.html},
  year = {2002}
}

@proceedings{sat03,
  title = {Proceedings of the Sixth International Conference on Theory and Applications of Satisfiability Testing (SAT'03)},
  editor = {E. Giunchiglia and A. Tacchella},
  booktitle = {Proceedings of the Sixth International Conference on Theory and Applications of Satisfiability Testing (SAT'03)},
  publisher = springer,
  series = lncs,
  volume = {2919},
  year = {2004}
}

@proceedings{sat04,
  title = {Proceedings of the Seventh International Conference on Theory and Applications of Satisfiability Testing (SAT'04)},
  editor = {H. Hoos and D. Mitchell},
  booktitle = {Proceedings of the Seventh International Conference on Theory and Applications of Satisfiability Testing (SAT'04)},
  publisher = springer,
  series = lncs,
  volume = {3542},
  year = {2004}
}

@proceedings{sat05,
  title = {Proceedings of the Eighth International Conference on Theory and Applications of Satisfiability Testing (SAT'05)},
  editor = {F. Bacchus and T. Walsh},
  booktitle = {Proceedings of the Eighth International Conference on Theory and Applications of Satisfiability Testing (SAT'05)},
  publisher = springer,
  series = lncs,
  volume = {3569},
  year = {2005}
}

@proceedings{sat06,
  title = {Proceedings of the Ninth International Conference on Theory and Applications of Satisfiability Testing (SAT'06)},
  editor = {A. Biere and C. Gomes},
  booktitle = {Proceedings of the Ninth International Conference on Theory and Applications of Satisfiability Testing (SAT'06)},
  publisher = springer,
  series = lncs,
  volume = {4121},
  year = {2006}
}

@proceedings{sat07,
  title = {Proceedings of the Tenth International Conference on Theory and Applications of Satisfiability Testing (SAT'07)},
  editor = {J. Marques-Silva and K. Sakallah},
  booktitle = {Proceedings of the Tenth International Conference on Theory and Applications of Satisfiability Testing (SAT'07)},
  publisher = springer,
  series = lncs,
  volume = {4501},
  year = {2007}
}

@proceedings{sat08,
  title = {Proceedings of the Eleventh International Conference on Theory and Applications of Satisfiability Testing (SAT'08)},
  editor = {H. {Kleine B{\"u}ning} and X. Zhao},
  booktitle = {Proceedings of the Eleventh International Conference on Theory and Applications of Satisfiability Testing (SAT'08)},
  publisher = springer,
  series = lncs,
  volume = {4996},
  year = {2008}
}

@proceedings{sat09,
  title = {Proceedings of the Twelfth International Conference on Theory and Applications of Satisfiability Testing (SAT'09)},
  editor = {O. Kullmann},
  booktitle = {Proceedings of the Twelfth International Conference on Theory and Applications of Satisfiability Testing (SAT'09)},
  publisher = springer,
  series = lncs,
  volume = {5584},
  year = {2009}
}

@proceedings{sat10,
  title = {Proceedings of the Thirteenth International Conference on Theory and Applications of Satisfiability Testing (SAT'10)},
  editor = {O. Strichman and S. Szeider},
  booktitle = {Proceedings of the Thirteenth International Conference on Theory and Applications of Satisfiability Testing (SAT'10)},
  publisher = springer,
  series = lncs,
  volume = {6175},
  year = {2010}
}

@proceedings{sat11,
  title = {Proceedings of the Fourteenth International Conference on Theory and Applications of Satisfiability Testing (SAT'11)},
  editor = {K. Sakallah and L. Simon},
  booktitle = {Proceedings of the Fourteenth International Conference on Theory and Applications of Satisfiability Testing (SAT'11)},
  publisher = springer,
  series = lncs,
  volume = {6695},
  year = {2011}
}

@proceedings{sat12,
  title = {Proceedings of the Fifteenth International Conference on Theory and Applications of Satisfiability Testing (SAT'12)},
  editor = {A. Cimatti and R. Sebastiani},
  booktitle = {Proceedings of the Fifteenth International Conference on Theory and Applications of Satisfiability Testing (SAT'12)},
  publisher = springer,
  series = lncs,
  volume = {7317},
  year = {2012}
}

@proceedings{sat15,
  title = {Proceedings of the Eighteenth International Conference on Theory and Applications of Satisfiability Testing (SAT'15)},
  editor = {M. Heule and S. Weaver},
  booktitle = {Proceedings of the Eighteenth International Conference on Theory and Applications of Satisfiability Testing (SAT'15)},
  publisher = springer,
  series = lncs,
  volume = {9340},
  year = {2015}
}

@proceedings{sat19,
  title = {Proceedings of the Twenty-second International Conference on Theory and Applications of Satisfiability Testing (SAT'19)},
  editor = {M. Janota and I. Lynce},
  booktitle = {Proceedings of the Twenty-second International Conference on Theory and Applications of Satisfiability Testing (SAT'19)},
  publisher = springer,
  series = lncs,
  volume = {11628},
  year = {2019}
}

@proceedings{sat20,
  title = {Proceedings of the Twenty-third International Conference on Theory and Applications of Satisfiability Testing (SAT'20)},
  editor = {L. Pulina and M. Seidl},
  booktitle = {Proceedings of the Twenty-third International Conference on Theory and Applications of Satisfiability Testing (SAT'20)},
  publisher = springer,
  series = lncs,
  volume = {12178},
  year = {2020}
}

@proceedings{satbooklet09,
  title = {{SAT} 2009 competitive events booklet: preliminary version},
  editor = {D. {L}e Berre and O. Roussel and L. Simon and V. Manquinho and J. Argelich and C. Li and F. Many{\`a} and J. Planes},
  booktitle = {{SAT} 2009 competitive events booklet: preliminary version},
  note = {Available at \url{http://www.cril.univ-artois.fr/SAT09/solvers/booklet.pdf}},
  year = {2009}
}

@proceedings{satchallenge12,
  title = {Proceedings of {SAT} Challenge 2012: Solver and Benchmark Descriptions},
  editor = {A. Balint and A. Belov and D. Diepold and S. Gerber and M. J{\"a}rvisalo and C. Sinz},
  booktitle = {Proceedings of {SAT} Challenge 2012: Solver and Benchmark Descriptions},
  note = {Available at \url{https://helda.helsinki.fi/handle/10138/34218}},
  publisher = {University of Helsinki},
  series = {Department of Computer Science Series of Publications B},
  volume = {B-2012-2},
  year = {2012}
}

@book{SATHandbook,
  title = {Handbook of Satisfiability},
  editor = {A. Biere and M. Heule and H. {van Maaren} and T. Walsh},
  booktitle = {Handbook of Satisfiability},
  doi = {10.3233/FAIA336},
  publisher = {IOS Press},
  series = {Frontiers in Artificial Intelligence and Applications},
  volume = {185},
  year = {2009}
}

@book{SATHandbook21,
  title = {Handbook of Satisfiability - Second Edition},
  editor = {A. Biere and M. Heule and H. {van Maaren} and T. Walsh},
  booktitle = {Handbook of Satisfiability - Second Edition},
  publisher = {IOS Press},
  series = {Frontiers in Artificial Intelligence and Applications},
  volume = {336},
  year = {2021}
}

@proceedings{sbmf09,
  title = {Proceedings of the Twelfth Brazilian Symposium on Formal Methods (SBMF'09)},
  editor = {M. Oliveira and J. Woodcock},
  booktitle = {Proceedings of the Twelfth Brazilian Symposium on Formal Methods (SBMF'09)},
  publisher = springer,
  series = lncs,
  volume = {5902},
  year = {2009}
}

@proceedings{sc03,
  title = {Proceedings of the Sixteenth International Conference for High Performance Computing, Networking, Storage, and Analysis (SC'03)},
  editor = {U. Assmann and E. Pulverm{\"u}ller and I. Borne and N. Bouraqadi and P. Cointe},
  booktitle = {Proceedings of the Sixteenth International Conference for High Performance Computing, Networking, Storage, and Analysis (SC'03)},
  publisher = ieee,
  year = {2003}
}

@proceedings{sea07,
  title = {Proceedings of the First Workshop on Software Engineering for Answer Set Programming (SEA'07)},
  editor = {M. {D}e Vos and T. Schaub},
  booktitle = {Proceedings of the First Workshop on Software Engineering for Answer Set Programming (SEA'07)},
  publisher = {CEUR Workshop Proceedings},
  url = {http://ceur-ws.org/Vol-281},
  volume = {281},
  year = {2007}
}

@proceedings{sea09,
  title = {Proceedings of the Second Workshop on Software Engineering for Answer Set Programming (SEA'09)},
  editor = {M. {D}e Vos and T. Schaub},
  booktitle = {Proceedings of the Second Workshop on Software Engineering for Answer Set Programming (SEA'09)},
  publisher = {CEUR Workshop Proceedings},
  url = {http://ceur-ws.org/Vol-546},
  volume = {546},
  year = {2009}
}

@proceedings{seaa17,
  title = {Proceedings of the Forty-Third Euromicro Conference on Software Engineering and Advanced Applications (SEAA'17)},
  editor = {M. Felderer and H. Olsson and A. Skavhaug},
  booktitle = {Proceedings of the Forty-Third Euromicro Conference on Software Engineering and Advanced Applications (SEAA'17)},
  publisher = ieee,
  year = {2017}
}

@proceedings{siekmann60,
  title = {Mechanizing Mathematical Reasoning, Essays in Honor of J{\"o}rg H. Siekmann on the Occasion of His 60th Birthday},
  editor = {D. Hutter and W. Stephan},
  booktitle = {Mechanizing Mathematical Reasoning},
  publisher = springer,
  series = lncs,
  volume = {2605},
  year = {2005}
}

@proceedings{sigmod05,
  title = {Proceedings of the ACM SIGMOD International Conference on Management of Data (SIGMOD'05)},
  editor = {F. {\"O}zcan},
  booktitle = {Proceedings of the ACM SIGMOD International Conference on Management of Data (SIGMOD'05)},
  publisher = acm,
  year = {2005}
}

@proceedings{simultech24,
  title = {Proceedings of the Fourteenth International Conference on Simulation and Modeling Methodologies, Technologies and Applications (SIMULTECH'24)},
  editor = {F. Rango and F. Werner and G. Wagner},
  booktitle = {Proceedings of the Fourteenth International Conference on Simulation and Modeling Methodologies, Technologies and Applications (SIMULTECH'24)},
  publisher = {SCITEPRESS},
  year = {2024}
}

@proceedings{slp91,
  title = {Proceedings of the International Symposium on Logic Programming},
  editor = {V. Saraswat and K. Ueda},
  booktitle = {Proceedings of the International Symposium on Logic Programming},
  publisher = {{MIT} Press},
  year = {1991}
}

@proceedings{slp95,
  title = {Proceedings of the International Symposium on Logic Programming},
  editor = {J. Lloyd},
  booktitle = {Proceedings of the International Symposium on Logic Programming},
  publisher = {{MIT} Press},
  year = {1995}
}

@proceedings{slp97,
  title = {Proceedings of the International Symposium on Logic Programming},
  editor = {J. Maluszynski},
  booktitle = {Proceedings of the International Symposium on Logic Programming},
  publisher = {{MIT} Press},
  year = {1997}
}

@proceedings{smc17,
  title = {Proceedings of the Fourteenth Sound and Music Computing Conference (SMC'17)},
  editor = {T. Lokki and J. P{\"a}tynen and V. V{\"a}lim{\"a}ki},
  booktitle = {Proceedings of the Fourteenth Sound and Music Computing Conference (SMC'17)},
  publisher = {Aalto University},
  year = {2017}
}

@proceedings{socs11,
  title = {Proceedings of the Fourth Annual Symposium on Combinatorial Search (SOCS'11)},
  editor = {D. Borrajo and M. Likhachev and C. L{\'o}pez},
  booktitle = {Proceedings of the Fourth Annual Symposium on Combinatorial Search (SOCS'11)},
  publisher = aaai,
  year = {2011}
}

@proceedings{socs12,
  title = {Proceedings of the Fourth Annual Symposium on Combinatorial Search (SOCS'12)},
  editor = {D. Borrajo and A. Felner and R. Korf and M. Likhachev and C. {Linares L{\'{o}}pez} and W. Ruml and N. Sturtevant},
  booktitle = {Proceedings of the Fourth Annual Symposium on Combinatorial Search (SOCS'12)},
  publisher = aaai,
  year = {2012}
}

@proceedings{socs17,
  title = {Proceedings of the Tenth International Symposium on Combinatorial Search (SOCS'17)},
  editor = {A. Fukunaga and A. Kishimoto},
  booktitle = {Proceedings of the Tenth International Symposium on Combinatorial Search (SOCS'17)},
  publisher = {{AAAI} Press},
  year = {2017}
}

@proceedings{socs18,
  title = {Proceedings of the Eleventh International Symposium on Combinatorial Search (SOCS'18)},
  editor = {V. Bulitko and S. Storandt},
  booktitle = {Proceedings of the Eleventh International Symposium on Combinatorial Search (SOCS'18)},
  publisher = {{AAAI} Press},
  year = {2018}
}

@proceedings{socs19,
  title = {Proceedings of the Twelfth International Symposium on Combinatorial Search (SOCS'19)},
  editor = {P. Surynek and W. Yeoh},
  booktitle = {Proceedings of the Twelfth International Symposium on Combinatorial Search (SOCS'19)},
  publisher = {{AAAI} Press},
  year = {2019}
}

@proceedings{socs21,
  title = {Proceedings of the Fourteenth International Symposium on Combinatorial Search (SOCS'21)},
  editor = {H. Ma and I. Serina},
  booktitle = {Proceedings of the Fourteenth International Symposium on Combinatorial Search (SOCS'21)},
  publisher = {{AAAI} Press},
  year = {2021}
}

@proceedings{socs23,
  title = {Proceedings of the Sixteenth International Symposium on Combinatorial Search (SOCS'23)},
  editor = {R. Bart{\'{a}}k and W. Ruml and O. Salzman},
  booktitle = {Proceedings of the Sixteenth International Symposium on Combinatorial Search (SOCS'23)},
  publisher = {{AAAI} Press},
  year = {2023}
}

@proceedings{socs24,
  title = {Proceedings of the Seventeenth International Symposium on Combinatorial Search (SOCS'24)},
  editor = {A. Felner and J. Li},
  booktitle = {Proceedings of the Seventeenth International Symposium on Combinatorial Search (SOCS'24)},
  publisher = {{AAAI} Press},
  year = {2024}
}

@proceedings{soda02,
  title = {Proceedings of the Thirteenth Annual ACM-SIAM Symposium on Discrete Algorithms (SODA'02)},
  editor = {D. Eppstein},
  booktitle = {Proceedings of the Thirteenth Annual ACM-SIAM Symposium on Discrete Algorithms (SODA'02)},
  publisher = {Society for Industrial and Applied Mathematics},
  year = {2002}
}

@proceedings{spin10,
  title = {Proceedings of the Seventeenth International {SPIN} Workshop (SPIN'10)},
  editor = {J. van de Pol and M. Weber},
  booktitle = {Proceedings of the Seventeenth International {SPIN} Workshop (SPIN'10)},
  publisher = springer,
  series = lncs,
  volume = {6349},
  year = {2010}
}

@proceedings{taasp20,
  title = {Proceedings of the Fourth Workshop on Trends and Applications of Answer Set Programming (TAASP'20)},
  editor = {M. Gebser and F. Laferri{\`{e}}re and Z. Saribatur},
  booktitle = {Proceedings of the Fourth Workshop on Trends and Applications of Answer Set Programming (TAASP'20)},
  optpublisher = {Technische Universit{\"a}t Wien},
  url = {http://www.kr.tuwien.ac.at/events/taasp20/accepted.html},
  year = {2020}
}

@proceedings{taasp22,
  title = {Proceedings of the Fifth Workshop on Trends and Applications of Answer Set Programming (TAASP'22)},
  editor = {A. Tarzariol and F. Laferri{\`{e}}re and Z. Saribatur},
  booktitle = {Proceedings of the Fifth Workshop on Trends and Applications of Answer Set Programming (TAASP'22)},
  optpublisher = {Technische Universit{\"a}t Wien},
  url = {http://www.kr.tuwien.ac.at/events/taasp22/accepted.html},
  year = {2022}
}

@book{TableauHandbook,
  title = {Handbook of Tableau Methods},
  editor = {M. {D}'\relax Agostino and D. Gabbay and R. H{\"a}hnle and J. Posegga},
  booktitle = {Handbook of Tableau Methods},
  publisher = kluwer,
  year = {1999}
}

@proceedings{tableaux00,
  title = {Proceedings of the Ninth International Conference on Automated Reasoning with Analytic Tableaux and Related Methods (TABLEAUX'00)},
  editor = {R. Dyckhoff},
  booktitle = {Proceedings of the Ninth International Conference on Automated Reasoning with Analytic Tableaux and Related Methods (TABLEAUX'00)},
  publisher = springer,
  series = lncs,
  volume = {1847},
  year = {2000}
}

@proceedings{tableaux02,
  title = {Proceedings of the Eleventh International Conference on Automated Reasoning with Analytic Tableaux and Related Methods (TABLEAUX'02)},
  editor = {U. Egly and C. Ferm{\"u}ller},
  booktitle = {Proceedings of the Eleventh International Conference on Automated Reasoning with Analytic Tableaux and Related Methods (TABLEAUX'02)},
  publisher = springer,
  series = lncs,
  volume = {2381},
  year = {2002}
}

@proceedings{tableaux05,
  title = {Proceedings of the Fourteenth International Conference on Automated Reasoning with Analytic Tableaux and Related Methods (TABLEAUX'05)},
  editor = {B. Beckert},
  booktitle = {Proceedings of the Fourteenth International Conference on Automated Reasoning with Analytic Tableaux and Related Methods (TABLEAUX'05)},
  publisher = springer,
  series = lncs,
  volume = {3702},
  year = {2005}
}

@proceedings{tacas05,
  title = {Proceedings of the Eleventh International Conference on Tools and Algorithms for the Construction and Analysis of Systems (TACAS'05)},
  editor = {N. Halbwachs and L. Zuck},
  booktitle = {Proceedings of the Eleventh International Conference on Tools and Algorithms for the Construction and Analysis of Systems (TACAS'05)},
  publisher = springer,
  series = lncs,
  volume = {3440},
  year = {2005}
}

@proceedings{tacas08,
  title = {Proceedings of the Fourteenth International Conference on Tools and Algorithms for the Construction and Analysis of Systems (TACAS'08)},
  editor = {C. Ramakrishnan and J. Rehof},
  booktitle = {Proceedings of the Fourteenth International Conference on Tools and Algorithms for the Construction and Analysis of Systems (TACAS'08)},
  publisher = springer,
  series = lncs,
  volume = {4963},
  year = {2008}
}

@proceedings{tacas10,
  title = {Proceedings of the Sixteenth International Conference on Tools and Algorithms for the Construction and Analysis of Systems (TACAS'10)},
  editor = {J. Esparza and R. Majumdar},
  booktitle = {Proceedings of the Sixteenth International Conference on Tools and Algorithms for the Construction and Analysis of Systems (TACAS'10)},
  publisher = springer,
  series = lncs,
  volume = {6015},
  year = {2010}
}

@proceedings{tacas17,
  title = {Proceedings of the Twenty-third International Conference on Tools and Algorithms for the Construction and Analysis of Systems (TACAS'17)},
  editor = {A. Legay and T. Margaria},
  booktitle = {Proceedings of the Twenty-third International Conference on Tools and Algorithms for the Construction and Analysis of Systems (TACAS'17)},
  publisher = springer,
  series = lncs,
  volume = {10205},
  year = {2017}
}

@proceedings{tacas95,
  title = {Proceedings of the First International Workshop on Tools and Algorithms for Construction and Analysis of Systems (TACAS'95)},
  editor = {E. Brinksma and R. Cleaveland and K. Larsen and T. Margaria and B. Steffen},
  booktitle = {Proceedings of the First International Workshop on Tools and Algorithms for Construction and Analysis of Systems (TACAS'95)},
  publisher = springer,
  series = lncs,
  volume = {1019},
  year = {1995}
}

@proceedings{tacas98,
  title = {Proceedings of the Fourth International Conference on Tools and Algorithms for Construction and Analysis of Systems (TACAS'98)},
  editor = {B. Steffen},
  booktitle = {Proceedings of the Fourth International Conference on Tools and Algorithms for Construction and Analysis of Systems (TACAS'98)},
  publisher = springer,
  series = lncs,
  volume = {1384},
  year = {1998}
}

@proceedings{tacas99,
  title = {Proceedings of the Fifth International Conference on Tools and Algorithms for Construction and Analysis of Systems (TACAS'99)},
  editor = {R. Cleaveland},
  booktitle = {Proceedings of the Fifth International Conference on Tools and Algorithms for Construction and Analysis of Systems (TACAS'99)},
  doi = {10.1007/3-540-49059-0},
  publisher = springer,
  series = lncs,
  volume = {1579},
  year = {1999}
}

@proceedings{tamc19,
  title = {Proceedings of the Fifteenth Annual Conference on Theory and Applications of Models of Computation (TAMC'19)},
  editor = {T. Gopal and J. Watada},
  booktitle = {Proceedings of the Fifteenth Annual Conference on Theory and Applications of Models of Computation (TAMC'19)},
  publisher = springer,
  series = lncs,
  volume = {11436},
  year = {2019}
}

@proceedings{time08,
  title = {Proceedings of the fifteenth International Symposium on Temporal Representation and Reasoning (TIME'08)},
  editor = {S. Demri and C. Jensen},
  booktitle = {Proceedings of the fifteenth International Symposium on Temporal Representation and Reasoning (TIME'08)},
  publisher = ieee,
  year = {2008}
}

@book{TIMEHandbook,
  title = {Handbook of Temporal Reasoning in Artificial Intelligence},
  editor = {M. Fisher and D. Gabbay and L. Vila},
  booktitle = {Handbook of Temporal Reasoning in Artificial Intelligence},
  publisher = elsevier,
  series = {Foundations of Artificial Intelligence},
  volume = {1},
  year = {2005}
}

@proceedings{vl65,
  title = {Correct Reasoning: Essays on Logic-Based {AI} in Honour of {V}ladimir {L}ifschitz},
  editor = {E. Erdem and J. Lee and Y. Lierler and D. Pearce},
  booktitle = {Correct Reasoning: Essays on Logic-Based {AI} in Honour of {V}ladimir {L}ifschitz},
  publisher = springer,
  series = lncs,
  volume = {7265},
  year = {2012}
}

@proceedings{vldb02,
  title = {Proceedings of Twenty-eighth International Conference on Very Large Data Bases (VLDB'02)},
  booktitle = {Proceedings of Twenty-eighth International Conference on Very Large Data Bases (VLDB'02)},
  publisher = m-k,
  year = {2002}
}

@proceedings{vldb03,
  title = {Proceedings of Twenty-ninth International Conference on Very Large Data Bases (VLDB'03)},
  editor = {J. Freytag and P. Lockemann and S. Abiteboul and M. Carey and P. Selinger and A. Heuer},
  booktitle = {Proceedings of Twenty-ninth International Conference on Very Large Data Bases (VLDB'03)},
  publisher = m-k,
  year = {2003}
}

@proceedings{vldb06,
  title = {Proceedings of the Thirty-second International Conference on Very Large Data Bases},
  editor = {U. Dayal and K. Whang and D. Lomet and G. Alonso and G. Lohman and M. Kersten and S. Cha and Y. Kim},
  booktitle = {Proceedings of the Thirty-second International Conference on Very Large Data Bases},
  publisher = acm,
  year = {2006}
}

@proceedings{vldb90,
  title = {Proceedings of the Sixteenth International Conference on Very Large Data Bases (VLDB'90)},
  editor = {D. McLeod and R. Sacks-Davis and H. Schek},
  booktitle = {Proceedings of the Sixteenth International Conference on Very Large Data Bases (VLDB'90)},
  publisher = m-k,
  year = {1990}
}

@proceedings{vldb91,
  title = {Proceedings of the Seventeenth International Conference on Very Large Data Bases (VLDB'91)},
  editor = {G. Lohman and A. Sernadas and R. Camps},
  booktitle = {Proceedings of the Seventeenth International Conference on Very Large Data Bases (VLDB'91)},
  publisher = m-k,
  year = {1991}
}

@proceedings{wabi08,
  title = {Proceedings of the Eighth International Workshop on Algorithms in Bioinformatics (WABI'08)},
  editor = {K. Crandall and J. Lagergren},
  booktitle = {Proceedings of the Eighth International Workshop on Algorithms in Bioinformatics (WABI'08)},
  publisher = springer,
  series = lncs,
  volume = {5251},
  year = {2008}
}

@proceedings{wcb08,
  title = {Proceedings of the Workshop on Constraint Based Methods for Bioinformatics (WCB'08)},
  booktitle = {Proceedings of the Workshop on Constraint Based Methods for Bioinformatics (WCB'08)},
  year = {2008}
}

@proceedings{wcb16,
  title = {Proceedings of the Workshop on Constraint Based Methods for Bioinformatics (WCB'16)},
  editor = {A. Dovier and A. {Dal Pal{\`u}} and S. de Givry},
  booktitle = {Proceedings of the Workshop on Constraint Based Methods for Bioinformatics (WCB'16)},
  year = {2008}
}

@proceedings{wi06,
  title = {Proceedings of the International Conference on Web Intelligence (WI'06)},
  booktitle = {Proceedings of the International Conference on Web Intelligence (WI'06)},
  publisher = ieee,
  year = {2006}
}

@proceedings{wlp06,
  title = {Proceedings of the Twentieth Workshop on Logic Programming (WLP'06)},
  editor = {M. Fink and H. Tompits and S. Woltran},
  booktitle = {Proceedings of the Twentieth Workshop on Logic Programming (WLP'06)},
  number = {INFSYS RR-1843-06-02},
  organization = {Technische Universit{\"a}t Wien},
  series = {Technical Report Series},
  year = {2006}
}

@proceedings{wlpe01,
  title = {Proceedings of the Eleventh Workshop on Logic Programming Environments (WLPE'01)},
  editor = {A. Kusalik},
  booktitle = {Proceedings of the Eleventh Workshop on Logic Programming Environments (WLPE'01)},
  year = {2001}
}

@proceedings{wsc22,
  title = {Proceedings of the 2022 Winter Simulation Conference (WSC'22)},
  booktitle = {Proceedings of the 2022 Winter Simulation Conference (WSC'22)},
  publisher = ieee,
  year = {2022}
}

@proceedings{wsc23,
  title = {Proceedings of the 2023 Winter Simulation Conference (WSC'23)},
  booktitle = {Proceedings of the 2023 Winter Simulation Conference (WSC'23)},
  publisher = ieee,
  year = {2023}
}

@proceedings{wwst05,
  title = {We Will Show Them! Essays in Honour of Dov Gabbay},
  editor = {S. Art{\"e}mov and H. Barringer and A. d'\relax {Avila Garcez} and L. Lamb and J. Woods},
  booktitle = {We Will Show Them! Essays in Honour of Dov Gabbay},
  publisher = {College Publications},
  volume = {1},
  year = {2005}
}

@proceedings{www09,
  title = {Proceedings of the Eighteenth International Conference on World Wide Web (WWW'09)},
  editor = {J. Quemada and G. Le{\'o}n and Y. Maarek and W. Nejdl},
  booktitle = {Proceedings of the Eighteenth International Conference on World Wide Web (WWW'09)},
  publisher = acm,
  year = {2009}
}

@proceedings{zue12,
  title = {Sechste GMM/GI/ITG-Fachtagung f{\"u}r Zuverl{\"a}ssigkeit und Entwurf (ZuE'12)},
  editor = {R. Drechsler and G. Fey},
  booktitle = {Sechste GMM/GI/ITG-Fachtagung f{\"u}r Zuverl{\"a}ssigkeit und Entwurf (ZuE'12)},
  year = {2012}
}<|MERGE_RESOLUTION|>--- conflicted
+++ resolved
@@ -1975,21 +1975,19 @@
   year = {2022}
 }
 
-<<<<<<< HEAD
 @proceedings{icaps23,
   title = {Proceedings of the Thirty-third International Conference on Automated Planning and Scheduling (ICAPS'23)},
   editor = {S. Koenig and R. Stern and M. Vallati},
   booktitle = {Proceedings of the Thirty-third International Conference on Automated Planning and Scheduling (ICAPS'23)},
   publisher = {{AAAI} Press},
   year = {2023}
-=======
+
 @proceedings{icaps24,
   title = {Proceedings of the Thirty-fourth International Conference on Automated Planning and Scheduling (ICAPS'24)},
   editor = {S. Bernardini and C. Muise},
   booltitle = {Proceedings of the Thirty-fourth International Conference on Automated Planning and Scheduling (ICAPS'24)},
   publisher = {{AAAI} Press},
   year = {2024}
->>>>>>> eeb7fdb6
 }
 
 @proceedings{iccad02,
@@ -2967,11 +2965,7 @@
   title = {Proceedings of the Twenty-first International Conference on Principles of Knowledge Representation and Reasoning (KR'24)},
   editor = {P. Marquis and M. Ortiz and M. Pagnucco},
   booktitle = {Proceedings of the Twenty-first International Conference on Principles of Knowledge Representation and Reasoning (KR'24)},
-<<<<<<< HEAD
-  optdoi = {10.24963/KR.2024},
-=======
   doi = {10.24963/KR.2024},
->>>>>>> eeb7fdb6
   year = {2024}
 }
 
